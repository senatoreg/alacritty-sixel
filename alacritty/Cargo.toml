[package]
name = "alacritty"
version = "0.12.0-dev"
authors = ["Christian Duerr <contact@christianduerr.com>", "Joe Wilm <joe@jwilm.com>"]
license = "Apache-2.0"
description = "A fast, cross-platform, OpenGL terminal emulator"
readme = "README.md"
homepage = "https://github.com/alacritty/alacritty"
edition = "2021"
rust-version = "1.57.0"

[dependencies.alacritty_terminal]
path = "../alacritty_terminal"
version = "0.17.1-dev"
default-features = false

[dependencies.alacritty_config_derive]
path = "../alacritty_config_derive"
version = "0.2.1-dev"

[dependencies.alacritty_config]
path = "../alacritty_config"
version = "0.1.1-dev"

[dependencies]
clap = { version = "3.0.0", features = ["derive", "env"] }
log = { version = "0.4", features = ["std", "serde"] }
fnv = "1"
serde = { version = "1", features = ["derive"] }
serde_yaml = "0.8"
serde_json = "1"
glutin = { version = "0.29.1", default-features = false, features = ["serde"] }
notify = "4"
parking_lot = "0.12.0"
crossfont = { version = "0.5.0", features = ["force_system_fontconfig"] }
copypasta = { version = "0.8.1", default-features = false }
libc = "0.2"
unicode-width = "0.1"
bitflags = "1"
<<<<<<< HEAD
dirs = "3.0.1"
memoffset = "0.6.1"
=======
dirs = "4.0.0"
once_cell = "1.12"
>>>>>>> e9ee8dcd

[build-dependencies]
gl_generator = "0.14.0"

[dev-dependencies]
clap_complete = "3.0.0"

[target.'cfg(not(windows))'.dependencies]
xdg = "2.4.0"

[target.'cfg(not(target_os = "macos"))'.dependencies]
png = { version = "0.17.5", default-features = false, optional = true }

[target.'cfg(target_os = "macos")'.dependencies]
raw-window-handle = "0.5.0"
cocoa = "0.24.0"
objc = "0.2.2"

[target.'cfg(not(any(target_os="windows", target_os="macos")))'.dependencies]
x11-dl = { version = "2", optional = true }
wayland-client = { version = "0.29.0", features = ["dlopen"], optional = true }

[target.'cfg(windows)'.dependencies]
windows-sys = { version = "0.36", features = [
    "Win32_UI_WindowsAndMessaging",
    "Win32_System_Threading",
    "Win32_System_Console",
    "Win32_Foundation",
]}

[target.'cfg(windows)'.build-dependencies]
embed-resource = "1.7.2"

[features]
default = ["wayland", "x11"]
x11 = ["copypasta/x11", "glutin/x11", "x11-dl", "png"]
wayland = [
    "copypasta/wayland",
    "glutin/wayland",
    "glutin/wayland-dlopen",
    "glutin/wayland-csd-adwaita",
    "wayland-client"]
nightly = []<|MERGE_RESOLUTION|>--- conflicted
+++ resolved
@@ -37,13 +37,9 @@
 libc = "0.2"
 unicode-width = "0.1"
 bitflags = "1"
-<<<<<<< HEAD
 dirs = "3.0.1"
+once_cell = "1.12"
 memoffset = "0.6.1"
-=======
-dirs = "4.0.0"
-once_cell = "1.12"
->>>>>>> e9ee8dcd
 
 [build-dependencies]
 gl_generator = "0.14.0"
