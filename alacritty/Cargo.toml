[package]
name = "alacritty"
<<<<<<< HEAD
version = "0.12.3"
=======
version = "0.13.0"
>>>>>>> 78fa4d6f
authors = ["Christian Duerr <contact@christianduerr.com>", "Joe Wilm <joe@jwilm.com>"]
license = "Apache-2.0"
description = "A fast, cross-platform, OpenGL terminal emulator"
readme = "README.md"
homepage = "https://github.com/alacritty/alacritty"
edition = "2021"
rust-version = "1.70.0"

[dependencies.alacritty_terminal]
path = "../alacritty_terminal"
<<<<<<< HEAD
version = "0.19.1"
default-features = false

[dependencies.alacritty_config_derive]
path = "../alacritty_config_derive"
version = "0.2.1"

[dependencies.alacritty_config]
path = "../alacritty_config"
version = "0.1.1"
=======
version = "0.20.0"

[dependencies.alacritty_config_derive]
path = "../alacritty_config_derive"
version = "0.2.2"

[dependencies.alacritty_config]
path = "../alacritty_config"
version = "0.1.2"
>>>>>>> 78fa4d6f

[dependencies]
ahash = { version = "0.8.6", features = ["no-rng"] }
bitflags = "2.2.1"
clap = { version = "4.2.7", features = ["derive", "env"] }
copypasta = { version = "0.10.0", default-features = false }
crossfont = { version = "0.7.0", features = ["force_system_fontconfig"] }
glutin = { version = "0.31.1", default-features = false, features = ["egl", "wgl"] }
home = "0.5.5"
libc = "0.2"
log = { version = "0.4", features = ["std", "serde"] }
notify = "6.1.1"
once_cell = "1.12"
parking_lot = "0.12.0"
raw-window-handle = "0.5"
serde = { version = "1", features = ["derive"] }
serde_json = "1"
<<<<<<< HEAD
glutin = { version = "0.30.4", default-features = false, features = ["egl", "wgl"] }
winit = { version = "0.28.2", default-features = false, features = ["serde"] }
notify = "5.1.0"
parking_lot = "0.12.0"
crossfont = { version = "0.5.0", features = ["force_system_fontconfig"] }
copypasta = { version = "0.8.1", default-features = false }
raw-window-handle = "0.5.0"
libc = "0.2"
unicode-width = "0.1"
bitflags = "1"
dirs = "3.0.1"
once_cell = "1.12"
memoffset = "0.6.1"
=======
serde_yaml = "0.9.25"
toml = "0.8.2"
unicode-width = "0.1"
winit = { version = "0.29.7", default-features = false, features = ["rwh_05", "serde"] }
>>>>>>> 78fa4d6f

[build-dependencies]
gl_generator = "0.14.0"

[dev-dependencies]
clap_complete = "4.2.3"

[target.'cfg(not(windows))'.dependencies]
xdg = "2.5.0"

[target.'cfg(not(target_os = "macos"))'.dependencies]
png = { version = "0.17.5", default-features = false, optional = true }

[target.'cfg(target_os = "macos")'.dependencies]
cocoa = "0.25.0"
objc = "0.2.2"

[target.'cfg(windows)'.dependencies]
dirs = "5.0.1"
windows-sys = { version = "0.48", features = [
    "Win32_UI_WindowsAndMessaging",
    "Win32_System_Threading",
    "Win32_System_Console",
    "Win32_Foundation",
]}

[target.'cfg(windows)'.build-dependencies]
embed-resource = "2.2.0"

[features]
default = ["wayland", "x11"]
x11 = [
    "copypasta/x11",
    "winit/x11",
    "glutin/x11",
    "glutin/glx",
    "png",
]
wayland = [
    "copypasta/wayland",
    "glutin/wayland",
    "winit/wayland",
    "winit/wayland-dlopen",
    "winit/wayland-csd-adwaita-crossfont",
]
nightly = []<|MERGE_RESOLUTION|>--- conflicted
+++ resolved
@@ -1,10 +1,6 @@
 [package]
 name = "alacritty"
-<<<<<<< HEAD
-version = "0.12.3"
-=======
 version = "0.13.0"
->>>>>>> 78fa4d6f
 authors = ["Christian Duerr <contact@christianduerr.com>", "Joe Wilm <joe@jwilm.com>"]
 license = "Apache-2.0"
 description = "A fast, cross-platform, OpenGL terminal emulator"
@@ -15,18 +11,6 @@
 
 [dependencies.alacritty_terminal]
 path = "../alacritty_terminal"
-<<<<<<< HEAD
-version = "0.19.1"
-default-features = false
-
-[dependencies.alacritty_config_derive]
-path = "../alacritty_config_derive"
-version = "0.2.1"
-
-[dependencies.alacritty_config]
-path = "../alacritty_config"
-version = "0.1.1"
-=======
 version = "0.20.0"
 
 [dependencies.alacritty_config_derive]
@@ -36,7 +20,6 @@
 [dependencies.alacritty_config]
 path = "../alacritty_config"
 version = "0.1.2"
->>>>>>> 78fa4d6f
 
 [dependencies]
 ahash = { version = "0.8.6", features = ["no-rng"] }
@@ -54,26 +37,10 @@
 raw-window-handle = "0.5"
 serde = { version = "1", features = ["derive"] }
 serde_json = "1"
-<<<<<<< HEAD
-glutin = { version = "0.30.4", default-features = false, features = ["egl", "wgl"] }
-winit = { version = "0.28.2", default-features = false, features = ["serde"] }
-notify = "5.1.0"
-parking_lot = "0.12.0"
-crossfont = { version = "0.5.0", features = ["force_system_fontconfig"] }
-copypasta = { version = "0.8.1", default-features = false }
-raw-window-handle = "0.5.0"
-libc = "0.2"
-unicode-width = "0.1"
-bitflags = "1"
-dirs = "3.0.1"
-once_cell = "1.12"
-memoffset = "0.6.1"
-=======
 serde_yaml = "0.9.25"
 toml = "0.8.2"
 unicode-width = "0.1"
 winit = { version = "0.29.7", default-features = false, features = ["rwh_05", "serde"] }
->>>>>>> 78fa4d6f
 
 [build-dependencies]
 gl_generator = "0.14.0"
