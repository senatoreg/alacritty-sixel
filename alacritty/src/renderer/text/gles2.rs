use std::mem::size_of;
use std::ptr;

use crossfont::RasterizedGlyph;
use log::info;

use alacritty_terminal::term::cell::Flags;

use crate::display::content::RenderableCell;
use crate::display::SizeInfo;
use crate::gl;
use crate::gl::types::*;
use crate::renderer::shader::{ShaderProgram, ShaderVersion};
use crate::renderer::{cstr, Error, GlExtensions};

use super::atlas::{Atlas, ATLAS_SIZE};
use super::{
    glsl3, Glyph, LoadGlyph, LoaderApi, RenderingGlyphFlags, RenderingPass, TextRenderApi,
    TextRenderBatch, TextRenderer, TextShader,
};

// Shader source.
static TEXT_SHADER_F: &str = include_str!("../../../res/gles2/text.f.glsl");
static TEXT_SHADER_V: &str = include_str!("../../../res/gles2/text.v.glsl");

#[derive(Debug)]
pub struct Gles2Renderer {
    program: TextShaderProgram,
    vao: GLuint,
    vbo: GLuint,
    ebo: GLuint,
    atlas: Vec<Atlas>,
    batch: Batch,
    current_atlas: usize,
    active_tex: GLuint,
    dual_source_blending: bool,
}

impl Gles2Renderer {
    pub fn new(allow_dsb: bool, is_gles_context: bool) -> Result<Self, Error> {
        info!("Using OpenGL ES 2.0 renderer");

        let dual_source_blending = allow_dsb
            && (GlExtensions::contains("GL_EXT_blend_func_extended")
                || GlExtensions::contains("GL_ARB_blend_func_extended"));

        if is_gles_context {
            info!("Running on OpenGL ES context");
        }

        if dual_source_blending {
            info!("Using dual source blending");
        }

        let program = TextShaderProgram::new(ShaderVersion::Gles2, dual_source_blending)?;
        let mut vao: GLuint = 0;
        let mut vbo: GLuint = 0;
        let mut ebo: GLuint = 0;

        let mut vertex_indices = Vec::with_capacity(BATCH_MAX / 4 * 6);
        for index in 0..(BATCH_MAX / 4) as u16 {
            let index = index * 4;
            vertex_indices.push(index);
            vertex_indices.push(index + 1);
            vertex_indices.push(index + 3);

            vertex_indices.push(index + 1);
            vertex_indices.push(index + 2);
            vertex_indices.push(index + 3);
        }

        unsafe {
            gl::Enable(gl::BLEND);

            gl::DepthMask(gl::FALSE);

            gl::GenVertexArrays(1, &mut vao);
            gl::GenBuffers(1, &mut ebo);
            gl::GenBuffers(1, &mut vbo);
            gl::BindVertexArray(vao);

            // Elements buffer.
            gl::BindBuffer(gl::ELEMENT_ARRAY_BUFFER, ebo);
            gl::BufferData(
                gl::ELEMENT_ARRAY_BUFFER,
                (vertex_indices.capacity() * size_of::<u16>()) as isize,
                vertex_indices.as_ptr() as *const _,
                gl::STATIC_DRAW,
            );

            // Vertex buffer.
            gl::BindBuffer(gl::ARRAY_BUFFER, vbo);
            gl::BufferData(
                gl::ARRAY_BUFFER,
                (BATCH_MAX * size_of::<TextVertex>()) as isize,
                ptr::null(),
                gl::STREAM_DRAW,
            );

            let mut index = 0;
            let mut size = 0;

            macro_rules! add_attr {
                ($count:expr, $gl_type:expr, $type:ty) => {
                    gl::VertexAttribPointer(
                        index,
                        $count,
                        $gl_type,
                        gl::FALSE,
                        size_of::<TextVertex>() as i32,
                        size as *const _,
                    );
                    gl::EnableVertexAttribArray(index);

                    #[allow(unused_assignments)]
                    {
                        size += $count * size_of::<$type>();
                        index += 1;
                    }
                };
            }

            // Cell coords.
            add_attr!(2, gl::SHORT, i16);

            // Glyph coords.
            add_attr!(2, gl::SHORT, i16);

            // UV.
            add_attr!(2, gl::FLOAT, u32);

            // Color and bitmap color.
            //
            // These are packed together because of an OpenGL driver issue on macOS, which caused a
            // `vec3(u8)` text color and a `u8` for glyph color to cause performance regressions.
            add_attr!(4, gl::UNSIGNED_BYTE, u8);

            // Background color.
            add_attr!(4, gl::UNSIGNED_BYTE, u8);

            // Cleanup.
            gl::BindVertexArray(0);
            gl::BindBuffer(gl::ELEMENT_ARRAY_BUFFER, 0);
            gl::BindBuffer(gl::ARRAY_BUFFER, 0);
        }

        Ok(Self {
            program,
            vao,
            vbo,
            ebo,
            atlas: vec![Atlas::new(ATLAS_SIZE, is_gles_context)],
            batch: Batch::new(),
            current_atlas: 0,
            active_tex: 0,
            dual_source_blending,
        })
    }
}

impl Drop for Gles2Renderer {
    fn drop(&mut self) {
        unsafe {
            gl::DeleteBuffers(1, &self.vbo);
            gl::DeleteBuffers(1, &self.ebo);
            gl::DeleteVertexArrays(1, &self.vao);
        }
    }
}

impl<'a> TextRenderer<'a> for Gles2Renderer {
    type RenderApi = RenderApi<'a>;
    type RenderBatch = Batch;
    type Shader = TextShaderProgram;

    fn program(&self) -> &Self::Shader {
        &self.program
    }

    fn with_api<'b: 'a, F, T>(&'b mut self, _: &'b SizeInfo, func: F) -> T
    where
        F: FnOnce(Self::RenderApi) -> T,
    {
        unsafe {
            gl::UseProgram(self.program.id());
            gl::BindVertexArray(self.vao);
            gl::BindBuffer(gl::ELEMENT_ARRAY_BUFFER, self.ebo);
            gl::BindBuffer(gl::ARRAY_BUFFER, self.vbo);
            gl::ActiveTexture(gl::TEXTURE0);
        }

        let res = func(RenderApi {
            active_tex: &mut self.active_tex,
            batch: &mut self.batch,
            atlas: &mut self.atlas,
            current_atlas: &mut self.current_atlas,
            program: &mut self.program,
            dual_source_blending: self.dual_source_blending,
        });

        unsafe {
            gl::BindBuffer(gl::ELEMENT_ARRAY_BUFFER, 0);
            gl::BindBuffer(gl::ARRAY_BUFFER, 0);
            gl::BindVertexArray(0);

            gl::UseProgram(0);
        }

        res
    }

    fn loader_api(&mut self) -> LoaderApi<'_> {
        LoaderApi {
            active_tex: &mut self.active_tex,
            atlas: &mut self.atlas,
            current_atlas: &mut self.current_atlas,
        }
    }

<<<<<<< HEAD
    fn deactivate_tex(&mut self) {
=======
    fn reset_active_tex(&mut self) {
>>>>>>> e1da266d
        self.active_tex = 0;
    }
}

/// Maximum items to be drawn in a batch.
///
/// We use the closest number to `u16::MAX` dividable by 4 (amount of vertices we push for a glyph),
/// since it's the maximum possible index in `glDrawElements` in GLES2.
const BATCH_MAX: usize = (u16::MAX - u16::MAX % 4) as usize;

#[derive(Debug)]
pub struct Batch {
    tex: GLuint,
    vertices: Vec<TextVertex>,
}

impl Batch {
    fn new() -> Self {
        Self { tex: 0, vertices: Vec::with_capacity(BATCH_MAX) }
    }

    #[inline]
    fn len(&self) -> usize {
        self.vertices.len()
    }

    #[inline]
    fn capacity(&self) -> usize {
        BATCH_MAX
    }

    #[inline]
    fn size(&self) -> usize {
        self.len() * size_of::<TextVertex>()
    }

    #[inline]
    fn clear(&mut self) {
        self.vertices.clear();
    }
}

impl TextRenderBatch for Batch {
    #[inline]
    fn tex(&self) -> GLuint {
        self.tex
    }

    #[inline]
    fn full(&self) -> bool {
        self.capacity() == self.len()
    }

    #[inline]
    fn is_empty(&self) -> bool {
        self.len() == 0
    }

    fn add_item(&mut self, cell: &RenderableCell, glyph: &Glyph, size_info: &SizeInfo) {
        if self.is_empty() {
            self.tex = glyph.tex_id;
        }

        // Calculate the cell position.
        let x = cell.point.column.0 as i16 * size_info.cell_width() as i16;
        let y = cell.point.line as i16 * size_info.cell_height() as i16;

        // Calculate the glyph position.
        let glyph_x = cell.point.column.0 as i16 * size_info.cell_width() as i16 + glyph.left;
        let glyph_y = (cell.point.line + 1) as i16 * size_info.cell_height() as i16 - glyph.top;

        let colored = if glyph.multicolor {
            RenderingGlyphFlags::COLORED
        } else {
            RenderingGlyphFlags::empty()
        };

        let is_wide = if cell.flags.contains(Flags::WIDE_CHAR) { 2 } else { 1 };

        let mut vertex = TextVertex {
            x,
            y: y + size_info.cell_height() as i16,

            glyph_x,
            glyph_y: glyph_y + glyph.height,

            u: glyph.uv_left,
            v: glyph.uv_bot + glyph.uv_height,
            r: cell.fg.r,
            g: cell.fg.g,
            b: cell.fg.b,
            colored,
            bg_r: cell.bg.r,
            bg_g: cell.bg.g,
            bg_b: cell.bg.b,
            bg_a: (cell.bg_alpha * 255.0) as u8,
        };

        self.vertices.push(vertex);

        vertex.y = y;
        vertex.glyph_y = glyph_y;
        vertex.u = glyph.uv_left;
        vertex.v = glyph.uv_bot;
        self.vertices.push(vertex);

        vertex.x = x + is_wide * size_info.cell_width() as i16;
        vertex.glyph_x = glyph_x + glyph.width;
        vertex.u = glyph.uv_left + glyph.uv_width;
        vertex.v = glyph.uv_bot;
        self.vertices.push(vertex);

        vertex.x = x + is_wide * size_info.cell_width() as i16;
        vertex.y = y + size_info.cell_height() as i16;
        vertex.glyph_x = glyph_x + glyph.width;
        vertex.glyph_y = glyph_y + glyph.height;
        vertex.u = glyph.uv_left + glyph.uv_width;
        vertex.v = glyph.uv_bot + glyph.uv_height;
        self.vertices.push(vertex);
    }
}

#[derive(Debug)]
pub struct RenderApi<'a> {
    active_tex: &'a mut GLuint,
    batch: &'a mut Batch,
    atlas: &'a mut Vec<Atlas>,
    current_atlas: &'a mut usize,
    program: &'a mut TextShaderProgram,
    dual_source_blending: bool,
}

impl<'a> Drop for RenderApi<'a> {
    fn drop(&mut self) {
        if !self.batch.is_empty() {
            self.render_batch();
        }
    }
}

impl<'a> LoadGlyph for RenderApi<'a> {
    fn load_glyph(&mut self, rasterized: &RasterizedGlyph) -> Glyph {
        Atlas::load_glyph(self.active_tex, self.atlas, self.current_atlas, rasterized)
    }

    fn clear(&mut self) {
        Atlas::clear_atlas(self.atlas, self.current_atlas)
    }
}

impl<'a> TextRenderApi<Batch> for RenderApi<'a> {
    fn batch(&mut self) -> &mut Batch {
        self.batch
    }

    fn render_batch(&mut self) {
        unsafe {
            gl::BufferSubData(
                gl::ARRAY_BUFFER,
                0,
                self.batch.size() as isize,
                self.batch.vertices.as_ptr() as *const _,
            );
        }

        if *self.active_tex != self.batch.tex() {
            unsafe {
                gl::BindTexture(gl::TEXTURE_2D, self.batch.tex());
            }
            *self.active_tex = self.batch.tex();
        }

        unsafe {
            let num_indices = (self.batch.len() / 4 * 6) as i32;

            // The rendering is inspired by
            // https://github.com/servo/webrender/blob/master/webrender/doc/text-rendering.md.

            // Draw background.
            self.program.set_rendering_pass(RenderingPass::Background);
            gl::BlendFunc(gl::ONE, gl::ZERO);
            gl::DrawElements(gl::TRIANGLES, num_indices, gl::UNSIGNED_SHORT, ptr::null());

            self.program.set_rendering_pass(RenderingPass::SubpixelPass1);
            if self.dual_source_blending {
                // Text rendering pass.
                gl::BlendFunc(gl::SRC1_COLOR, gl::ONE_MINUS_SRC1_COLOR);
            } else {
                // First text rendering pass.
                gl::BlendFuncSeparate(gl::ZERO, gl::ONE_MINUS_SRC_COLOR, gl::ZERO, gl::ONE);
                gl::DrawElements(gl::TRIANGLES, num_indices, gl::UNSIGNED_SHORT, ptr::null());

                // Second text rendering pass.
                self.program.set_rendering_pass(RenderingPass::SubpixelPass2);
                gl::BlendFuncSeparate(gl::ONE_MINUS_DST_ALPHA, gl::ONE, gl::ZERO, gl::ONE);
                gl::DrawElements(gl::TRIANGLES, num_indices, gl::UNSIGNED_SHORT, ptr::null());

                // Third text rendering pass.
                self.program.set_rendering_pass(RenderingPass::SubpixelPass3);
                gl::BlendFuncSeparate(gl::ONE, gl::ONE, gl::ONE, gl::ONE_MINUS_SRC_ALPHA);
            }

            gl::DrawElements(gl::TRIANGLES, num_indices, gl::UNSIGNED_SHORT, ptr::null());
        }

        self.batch.clear();
    }
}

#[repr(C)]
#[derive(Debug, Copy, Clone)]
struct TextVertex {
    // Cell coordinates.
    x: i16,
    y: i16,

    // Glyph coordinates.
    glyph_x: i16,
    glyph_y: i16,

    // Offsets into Atlas.
    u: f32,
    v: f32,

    // Color.
    r: u8,
    g: u8,
    b: u8,

    // Whether the glyph is colored.
    colored: RenderingGlyphFlags,

    // Background color.
    bg_r: u8,
    bg_g: u8,
    bg_b: u8,
    bg_a: u8,
}

#[derive(Debug)]
pub struct TextShaderProgram {
    /// Shader program.
    program: ShaderProgram,

    /// Projection scale and offset uniform.
    u_projection: GLint,

    /// Rendering pass.
    ///
    /// For dual source blending, there are 2 passes; one for background, another for text,
    /// similar to the GLSL3 renderer.
    ///
    /// If GL_EXT_blend_func_extended is not available, the rendering is split into 4 passes.
    /// One is used for the background and the rest to perform subpixel text rendering according to
    /// <https://github.com/servo/webrender/blob/master/webrender/doc/text-rendering.md>.
    ///
    /// Rendering is split into three passes.
    u_rendering_pass: GLint,
}

impl TextShaderProgram {
    pub fn new(shader_version: ShaderVersion, dual_source_blending: bool) -> Result<Self, Error> {
        let fragment_shader =
            if dual_source_blending { &glsl3::TEXT_SHADER_F } else { &TEXT_SHADER_F };

        let program = ShaderProgram::new(shader_version, None, TEXT_SHADER_V, fragment_shader)?;

        Ok(Self {
            u_projection: program.get_uniform_location(cstr!("projection"))?,
            u_rendering_pass: program.get_uniform_location(cstr!("renderingPass"))?,
            program,
        })
    }

    fn set_rendering_pass(&self, rendering_pass: RenderingPass) {
        unsafe { gl::Uniform1i(self.u_rendering_pass, rendering_pass as i32) }
    }
}

impl TextShader for TextShaderProgram {
    fn id(&self) -> GLuint {
        self.program.id()
    }

    fn projection_uniform(&self) -> GLint {
        self.u_projection
    }
}<|MERGE_RESOLUTION|>--- conflicted
+++ resolved
@@ -217,11 +217,7 @@
         }
     }
 
-<<<<<<< HEAD
-    fn deactivate_tex(&mut self) {
-=======
     fn reset_active_tex(&mut self) {
->>>>>>> e1da266d
         self.active_tex = 0;
     }
 }
