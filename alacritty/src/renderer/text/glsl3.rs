--- conflicted
+++ resolved
@@ -195,11 +195,7 @@
         }
     }
 
-<<<<<<< HEAD
-    fn deactivate_tex(&mut self) {
-=======
     fn reset_active_tex(&mut self) {
->>>>>>> e1da266d
         self.active_tex = 0;
     }
 }
