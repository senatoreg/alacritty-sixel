--- conflicted
+++ resolved
@@ -93,11 +93,7 @@
         func(self.loader_api())
     }
 
-<<<<<<< HEAD
-    fn deactivate_tex(&mut self);
-=======
     fn reset_active_tex(&mut self) {}
->>>>>>> e1da266d
 }
 
 pub trait TextRenderBatch {
