--- conflicted
+++ resolved
@@ -320,26 +320,15 @@
     /// Run the required actions to apply changes for the graphics in the grid.
     #[inline]
     pub fn graphics_run_updates(&mut self, update_queues: UpdateQueues, size_info: &SizeInfo) {
-<<<<<<< HEAD
-        self.graphics_renderer.run_updates(update_queues, size_info);
-=======
         let result = self.graphics_renderer.run_updates(update_queues, size_info);
 
         if result.contains(graphics::UpdateResult::NEED_RESET_ACTIVE_TEX) {
             self.reset_active_tex();
         }
->>>>>>> e1da266d
     }
 
     /// Draw graphics visible in the display.
     #[inline]
-<<<<<<< HEAD
-    pub fn graphics_draw(&mut self, render_list: graphics::RenderList, size_info: &SizeInfo) {
-        self.graphics_renderer.draw(render_list, size_info);
-        match &mut self.text_renderer {
-            TextRendererProvider::Gles2(renderer) => renderer.deactivate_tex(),
-            TextRendererProvider::Glsl3(renderer) => renderer.deactivate_tex(),
-=======
     pub fn graphics_draw(
         &mut self,
         render_list: graphics::RenderList,
@@ -357,7 +346,6 @@
         match &mut self.text_renderer {
             TextRendererProvider::Gles2(renderer) => renderer.reset_active_tex(),
             TextRendererProvider::Glsl3(renderer) => renderer.reset_active_tex(),
->>>>>>> e1da266d
         }
     }
 }
