use std::borrow::Cow;
use std::ops::Deref;
use std::{cmp, mem};

use alacritty_terminal::event::EventListener;
use alacritty_terminal::graphics::GraphicId;
use alacritty_terminal::grid::{Dimensions, Indexed};
use alacritty_terminal::index::{Column, Line, Point};
use alacritty_terminal::selection::SelectionRange;
use alacritty_terminal::term::cell::{Cell, Flags, Hyperlink};
use alacritty_terminal::term::search::{Match, RegexSearch};
use alacritty_terminal::term::{self, RenderableContent as TerminalContent, Term, TermMode};
use alacritty_terminal::vte::ansi::{Color, CursorShape, NamedColor};

use crate::config::UiConfig;
use crate::display::color::{CellRgb, List, Rgb, DIM_FACTOR};
use crate::display::hint::{self, HintState};
use crate::display::{Display, SizeInfo};
use crate::event::SearchState;

use smallvec::SmallVec;

/// Minimum contrast between a fixed cursor color and the cell's background.
pub const MIN_CURSOR_CONTRAST: f64 = 1.5;

/// Renderable terminal content.
///
/// This provides the terminal cursor and an iterator over all non-empty cells.
pub struct RenderableContent<'a> {
    terminal_content: TerminalContent<'a>,
    cursor: RenderableCursor,
    cursor_shape: CursorShape,
    cursor_point: Point<usize>,
    search: Option<HintMatches<'a>>,
    hint: Option<Hint<'a>>,
    config: &'a UiConfig,
    colors: &'a List,
    focused_match: Option<&'a Match>,
    size: &'a SizeInfo,
}

impl<'a> RenderableContent<'a> {
    pub fn new<T: EventListener>(
        config: &'a UiConfig,
        display: &'a mut Display,
        term: &'a Term<T>,
        search_state: &'a mut SearchState,
    ) -> Self {
        let search = search_state.dfas().map(|dfas| HintMatches::visible_regex_matches(term, dfas));
        let focused_match = search_state.focused_match();
        let terminal_content = term.renderable_content();

        // Find terminal cursor shape.
        let cursor_shape = if terminal_content.cursor.shape == CursorShape::Hidden
            || display.cursor_hidden
            || search_state.regex().is_some()
            || display.ime.preedit().is_some()
        {
            CursorShape::Hidden
        } else if !term.is_focused && config.cursor.unfocused_hollow {
            CursorShape::HollowBlock
        } else {
            terminal_content.cursor.shape
        };

        // Convert terminal cursor point to viewport position.
        let cursor_point = terminal_content.cursor.point;
        let display_offset = terminal_content.display_offset;
        let cursor_point = term::point_to_viewport(display_offset, cursor_point).unwrap();

        let hint = if display.hint_state.active() {
            display.hint_state.update_matches(term);
            Some(Hint::from(&display.hint_state))
        } else {
            None
        };

        Self {
            colors: &display.colors,
            size: &display.size_info,
            cursor: RenderableCursor::new_hidden(),
            terminal_content,
            focused_match,
            cursor_shape,
            cursor_point,
            search,
            config,
            hint,
        }
    }

    /// Viewport offset.
    pub fn display_offset(&self) -> usize {
        self.terminal_content.display_offset
    }

    /// Get the terminal cursor.
    pub fn cursor(mut self) -> RenderableCursor {
        // Assure this function is only called after the iterator has been drained.
        debug_assert!(self.next().is_none());

        self.cursor
    }

    /// Get the RGB value for a color index.
    pub fn color(&self, color: usize) -> Rgb {
        self.terminal_content.colors[color].map(Rgb).unwrap_or(self.colors[color])
    }

    pub fn selection_range(&self) -> Option<SelectionRange> {
        self.terminal_content.selection
    }

    /// Assemble the information required to render the terminal cursor.
    fn renderable_cursor(&mut self, cell: &RenderableCell) -> RenderableCursor {
        // Cursor colors.
        let color = if self.terminal_content.mode.contains(TermMode::VI) {
            self.config.colors.vi_mode_cursor
        } else {
            self.config.colors.cursor
        };
        let cursor_color = self.terminal_content.colors[NamedColor::Cursor]
            .map_or(color.background, |c| CellRgb::Rgb(Rgb(c)));
        let text_color = color.foreground;

        let insufficient_contrast = (!matches!(cursor_color, CellRgb::Rgb(_))
            || !matches!(text_color, CellRgb::Rgb(_)))
            && cell.fg.contrast(*cell.bg) < MIN_CURSOR_CONTRAST;

        // Convert from cell colors to RGB.
        let mut text_color = text_color.color(cell.fg, cell.bg);
        let mut cursor_color = cursor_color.color(cell.fg, cell.bg);

        // Invert cursor color with insufficient contrast to prevent invisible cursors.
        if insufficient_contrast {
            cursor_color = self.config.colors.primary.foreground;
            text_color = self.config.colors.primary.background;
        }

        RenderableCursor {
            is_wide: cell.flags.contains(Flags::WIDE_CHAR),
            shape: self.cursor_shape,
            point: self.cursor_point,
            cursor_color,
            text_color,
        }
    }
}

impl<'a> Iterator for RenderableContent<'a> {
    type Item = RenderableCell;

    /// Gets the next renderable cell.
    ///
    /// Skips empty (background) cells and applies any flags to the cell state
    /// (eg. invert fg and bg colors).
    #[inline]
    fn next(&mut self) -> Option<Self::Item> {
        loop {
            let cell = self.terminal_content.display_iter.next()?;
            let mut cell = RenderableCell::new(self, cell);

            if self.cursor_point == cell.point {
                // Store the cursor which should be rendered.
                self.cursor = self.renderable_cursor(&cell);
                if self.cursor.shape == CursorShape::Block {
                    cell.fg = self.cursor.text_color;
                    cell.bg = self.cursor.cursor_color;

                    // Since we draw Block cursor by drawing cell below it with a proper color,
                    // we must adjust alpha to make it visible.
                    cell.bg_alpha = 1.;
                }

                return Some(cell);
            } else if !cell.is_empty() && !cell.flags.contains(Flags::WIDE_CHAR_SPACER) {
                // Skip empty cells and wide char spacers.
                return Some(cell);
            }
        }
    }
}

/// Cell ready for rendering.
#[derive(Clone, Debug)]
pub struct RenderableCell {
    pub character: char,
    pub point: Point<usize>,
    pub fg: Rgb,
    pub bg: Rgb,
    pub bg_alpha: f32,
    pub underline: Rgb,
    pub flags: Flags,
    pub extra: Option<Box<RenderableCellExtra>>,
}

/// Graphic data stored in a single cell.
#[derive(Clone, Debug)]
pub struct RenderableGraphicCell {
    /// Texture to draw the graphic in this cell.
    pub id: GraphicId,

    /// Offset in the x direction.
    pub offset_x: u16,

    /// Offset in the y direction.
    pub offset_y: u16,
}

/// Extra storage with rarely present fields for [`RenderableCell`], to reduce the cell size we
/// pass around.
#[derive(Clone, Debug)]
pub struct RenderableCellExtra {
    pub zerowidth: Option<Vec<char>>,
    pub hyperlink: Option<Hyperlink>,
<<<<<<< HEAD
    pub graphic: Option<GraphicCell>,
=======
    pub graphics: Option<SmallVec<[RenderableGraphicCell; 1]>>,
>>>>>>> e1da266d
}

impl RenderableCell {
    fn new(content: &mut RenderableContent<'_>, cell: Indexed<&Cell>) -> Self {
        // Lookup RGB values.
        let mut fg = Self::compute_fg_rgb(content, cell.fg, cell.flags);
        let mut bg = Self::compute_bg_rgb(content, cell.bg);

        let mut bg_alpha = if cell.flags.contains(Flags::INVERSE) {
            mem::swap(&mut fg, &mut bg);
            1.0
        } else {
            Self::compute_bg_alpha(content.config, cell.bg)
        };

        let is_selected = content.terminal_content.selection.map_or(false, |selection| {
            selection.contains_cell(
                &cell,
                content.terminal_content.cursor.point,
                content.cursor_shape,
            )
        });

        let display_offset = content.terminal_content.display_offset;
        let viewport_start = Point::new(Line(-(display_offset as i32)), Column(0));
        let colors = &content.config.colors;
        let mut character = cell.c;
        let mut flags = cell.flags;

        let num_cols = content.size.columns();
        if let Some((c, is_first)) = content
            .hint
            .as_mut()
            .and_then(|hint| hint.advance(viewport_start, num_cols, cell.point))
        {
            if is_first {
                let (config_fg, config_bg) =
                    (colors.hints.start.foreground, colors.hints.start.background);
                Self::compute_cell_rgb(&mut fg, &mut bg, &mut bg_alpha, config_fg, config_bg);
            } else if c.is_some() {
                let (config_fg, config_bg) =
                    (colors.hints.end.foreground, colors.hints.end.background);
                Self::compute_cell_rgb(&mut fg, &mut bg, &mut bg_alpha, config_fg, config_bg);
            } else {
                flags.insert(Flags::UNDERLINE);
            }

            character = c.unwrap_or(character);
        } else if is_selected {
            let config_fg = colors.selection.foreground;
            let config_bg = colors.selection.background;
            Self::compute_cell_rgb(&mut fg, &mut bg, &mut bg_alpha, config_fg, config_bg);

            if fg == bg && !cell.flags.contains(Flags::HIDDEN) {
                // Reveal inversed text when fg/bg is the same.
                fg = content.color(NamedColor::Background as usize);
                bg = content.color(NamedColor::Foreground as usize);
                bg_alpha = 1.0;
            }
        } else if content.search.as_mut().map_or(false, |search| search.advance(cell.point)) {
            let focused = content.focused_match.map_or(false, |fm| fm.contains(&cell.point));
            let (config_fg, config_bg) = if focused {
                (colors.search.focused_match.foreground, colors.search.focused_match.background)
            } else {
                (colors.search.matches.foreground, colors.search.matches.background)
            };
            Self::compute_cell_rgb(&mut fg, &mut bg, &mut bg_alpha, config_fg, config_bg);
        }

        // Apply transparency to all renderable cells if `transparent_background_colors` is set
        if bg_alpha > 0. && content.config.colors.transparent_background_colors {
            bg_alpha = content.config.window_opacity();
        }

        // Convert cell point to viewport position.
        let cell_point = cell.point;
        let point = term::point_to_viewport(display_offset, cell_point).unwrap();

        let underline = cell
            .underline_color()
            .map_or(fg, |underline| Self::compute_fg_rgb(content, underline, flags));

        let zerowidth = cell.zerowidth();
        let hyperlink = cell.hyperlink();
        let graphic = cell.graphic();

<<<<<<< HEAD
        let extra = (zerowidth.is_some() || hyperlink.is_some() || graphic.is_some()).then(|| {
            Box::new(RenderableCellExtra {
                zerowidth: zerowidth.map(|zerowidth| zerowidth.to_vec()),
                hyperlink,
                graphic: graphic.cloned(),
=======
        let graphics = cell.graphics().map(|graphics| {
            graphics
                .iter()
                .map(|graphic| RenderableGraphicCell {
                    id: graphic.texture.id,
                    offset_x: graphic.offset_x,
                    offset_y: graphic.offset_y,
                })
                .collect::<_>()
        });

        let extra = (zerowidth.is_some() || hyperlink.is_some()).then(|| {
            Box::new(RenderableCellExtra {
                zerowidth: zerowidth.map(|zerowidth| zerowidth.to_vec()),
                hyperlink,
                graphics,
>>>>>>> e1da266d
            })
        });

        RenderableCell { flags, character, bg_alpha, point, fg, bg, underline, extra }
    }

    /// Check if cell contains any renderable content.
    fn is_empty(&self) -> bool {
        self.bg_alpha == 0.
            && self.character == ' '
            && self.extra.is_none()
            && !self.flags.intersects(Flags::ALL_UNDERLINES | Flags::STRIKEOUT)
    }

    /// Apply [`CellRgb`] colors to the cell's colors.
    fn compute_cell_rgb(
        cell_fg: &mut Rgb,
        cell_bg: &mut Rgb,
        bg_alpha: &mut f32,
        fg: CellRgb,
        bg: CellRgb,
    ) {
        let old_fg = mem::replace(cell_fg, fg.color(*cell_fg, *cell_bg));
        *cell_bg = bg.color(old_fg, *cell_bg);

        if bg != CellRgb::CellBackground {
            *bg_alpha = 1.0;
        }
    }

    /// Get the RGB color from a cell's foreground color.
    fn compute_fg_rgb(content: &RenderableContent<'_>, fg: Color, flags: Flags) -> Rgb {
        let config = &content.config;
        match fg {
            Color::Spec(rgb) => match flags & Flags::DIM {
                Flags::DIM => {
                    let rgb: Rgb = rgb.into();
                    rgb * DIM_FACTOR
                },
                _ => rgb.into(),
            },
            Color::Named(ansi) => {
                match (config.draw_bold_text_with_bright_colors(), flags & Flags::DIM_BOLD) {
                    // If no bright foreground is set, treat it like the BOLD flag doesn't exist.
                    (_, Flags::DIM_BOLD)
                        if ansi == NamedColor::Foreground
                            && config.colors.primary.bright_foreground.is_none() =>
                    {
                        content.color(NamedColor::DimForeground as usize)
                    },
                    // Draw bold text in bright colors *and* contains bold flag.
                    (true, Flags::BOLD) => content.color(ansi.to_bright() as usize),
                    // Cell is marked as dim and not bold.
                    (_, Flags::DIM) | (false, Flags::DIM_BOLD) => {
                        content.color(ansi.to_dim() as usize)
                    },
                    // None of the above, keep original color..
                    _ => content.color(ansi as usize),
                }
            },
            Color::Indexed(idx) => {
                let idx = match (
                    config.draw_bold_text_with_bright_colors(),
                    flags & Flags::DIM_BOLD,
                    idx,
                ) {
                    (true, Flags::BOLD, 0..=7) => idx as usize + 8,
                    (false, Flags::DIM, 8..=15) => idx as usize - 8,
                    (false, Flags::DIM, 0..=7) => NamedColor::DimBlack as usize + idx as usize,
                    _ => idx as usize,
                };

                content.color(idx)
            },
        }
    }

    /// Get the RGB color from a cell's background color.
    #[inline]
    fn compute_bg_rgb(content: &RenderableContent<'_>, bg: Color) -> Rgb {
        match bg {
            Color::Spec(rgb) => rgb.into(),
            Color::Named(ansi) => content.color(ansi as usize),
            Color::Indexed(idx) => content.color(idx as usize),
        }
    }

    /// Compute background alpha based on cell's original color.
    ///
    /// Since an RGB color matching the background should not be transparent, this is computed
    /// using the named input color, rather than checking the RGB of the background after its color
    /// is computed.
    #[inline]
    fn compute_bg_alpha(config: &UiConfig, bg: Color) -> f32 {
        if bg == Color::Named(NamedColor::Background) {
            0.
        } else if config.colors.transparent_background_colors {
            config.window_opacity()
        } else {
            1.
        }
    }
}

/// Cursor storing all information relevant for rendering.
#[derive(Debug, Eq, PartialEq, Copy, Clone)]
pub struct RenderableCursor {
    shape: CursorShape,
    cursor_color: Rgb,
    text_color: Rgb,
    is_wide: bool,
    point: Point<usize>,
}

impl RenderableCursor {
    fn new_hidden() -> Self {
        let shape = CursorShape::Hidden;
        let cursor_color = Rgb::default();
        let text_color = Rgb::default();
        let is_wide = false;
        let point = Point::default();
        Self { shape, cursor_color, text_color, is_wide, point }
    }
}

impl RenderableCursor {
    pub fn new(point: Point<usize>, shape: CursorShape, cursor_color: Rgb, is_wide: bool) -> Self {
        Self { shape, cursor_color, text_color: cursor_color, is_wide, point }
    }

    pub fn color(&self) -> Rgb {
        self.cursor_color
    }

    pub fn shape(&self) -> CursorShape {
        self.shape
    }

    pub fn is_wide(&self) -> bool {
        self.is_wide
    }

    pub fn point(&self) -> Point<usize> {
        self.point
    }
}

/// Regex hints for keyboard shortcuts.
struct Hint<'a> {
    /// Hint matches and position.
    matches: HintMatches<'a>,

    /// Last match checked against current cell position.
    labels: &'a Vec<Vec<char>>,
}

impl<'a> Hint<'a> {
    /// Advance the hint iterator.
    ///
    /// If the point is within a hint, the keyboard shortcut character that should be displayed at
    /// this position will be returned.
    ///
    /// The tuple's [`bool`] will be `true` when the character is the first for this hint.
    ///
    /// The tuple's [`Option<char>`] will be [`None`] when the point is part of the match, but not
    /// part of the hint label.
    fn advance(
        &mut self,
        viewport_start: Point,
        num_cols: usize,
        point: Point,
    ) -> Option<(Option<char>, bool)> {
        // Check if we're within a match at all.
        if !self.matches.advance(point) {
            return None;
        }

        // Match starting position on this line; linebreaks interrupt the hint labels.
        let start = self
            .matches
            .get(self.matches.index)
            .map(|bounds| cmp::max(*bounds.start(), viewport_start))?;

        // Position within the hint label.
        let line_delta = point.line.0 - start.line.0;
        let col_delta = point.column.0 as i32 - start.column.0 as i32;
        let label_position = usize::try_from(line_delta * num_cols as i32 + col_delta).unwrap_or(0);
        let is_first = label_position == 0;

        // Hint label character.
        let hint_char = self.labels[self.matches.index]
            .get(label_position)
            .copied()
            .map(|c| (Some(c), is_first))
            .unwrap_or((None, false));

        Some(hint_char)
    }
}

impl<'a> From<&'a HintState> for Hint<'a> {
    fn from(hint_state: &'a HintState) -> Self {
        let matches = HintMatches::new(hint_state.matches());
        Self { labels: hint_state.labels(), matches }
    }
}

/// Visible hint match tracking.
#[derive(Default)]
struct HintMatches<'a> {
    /// All visible matches.
    matches: Cow<'a, [Match]>,

    /// Index of the last match checked.
    index: usize,
}

impl<'a> HintMatches<'a> {
    /// Create new renderable matches iterator..
    fn new(matches: impl Into<Cow<'a, [Match]>>) -> Self {
        Self { matches: matches.into(), index: 0 }
    }

    /// Create from regex matches on term visible part.
    fn visible_regex_matches<T>(term: &Term<T>, dfas: &mut RegexSearch) -> Self {
        let matches = hint::visible_regex_match_iter(term, dfas).collect::<Vec<_>>();
        Self::new(matches)
    }

    /// Advance the regex tracker to the next point.
    ///
    /// This will return `true` if the point passed is part of a regex match.
    fn advance(&mut self, point: Point) -> bool {
        while let Some(bounds) = self.get(self.index) {
            if bounds.start() > &point {
                break;
            } else if bounds.end() < &point {
                self.index += 1;
            } else {
                return true;
            }
        }
        false
    }
}

impl<'a> Deref for HintMatches<'a> {
    type Target = [Match];

    fn deref(&self) -> &Self::Target {
        self.matches.deref()
    }
}<|MERGE_RESOLUTION|>--- conflicted
+++ resolved
@@ -213,11 +213,7 @@
 pub struct RenderableCellExtra {
     pub zerowidth: Option<Vec<char>>,
     pub hyperlink: Option<Hyperlink>,
-<<<<<<< HEAD
-    pub graphic: Option<GraphicCell>,
-=======
     pub graphics: Option<SmallVec<[RenderableGraphicCell; 1]>>,
->>>>>>> e1da266d
 }
 
 impl RenderableCell {
@@ -304,13 +300,6 @@
         let hyperlink = cell.hyperlink();
         let graphic = cell.graphic();
 
-<<<<<<< HEAD
-        let extra = (zerowidth.is_some() || hyperlink.is_some() || graphic.is_some()).then(|| {
-            Box::new(RenderableCellExtra {
-                zerowidth: zerowidth.map(|zerowidth| zerowidth.to_vec()),
-                hyperlink,
-                graphic: graphic.cloned(),
-=======
         let graphics = cell.graphics().map(|graphics| {
             graphics
                 .iter()
@@ -327,7 +316,6 @@
                 zerowidth: zerowidth.map(|zerowidth| zerowidth.to_vec()),
                 hyperlink,
                 graphics,
->>>>>>> e1da266d
             })
         });
 
