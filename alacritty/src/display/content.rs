--- conflicted
+++ resolved
@@ -261,12 +261,8 @@
 
         RenderableCell {
             zerowidth: cell.zerowidth().map(|zerowidth| zerowidth.to_vec()),
-<<<<<<< HEAD
             graphic: cell.graphic().cloned(),
-            flags: cell.flags,
-=======
             flags,
->>>>>>> d5cad2a8
             character,
             bg_alpha,
             point,
