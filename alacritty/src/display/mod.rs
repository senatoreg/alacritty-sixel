--- conflicted
+++ resolved
@@ -590,11 +590,7 @@
     }
 
     // XXX: this function must not call to any `OpenGL` related tasks. Renderer updates are
-<<<<<<< HEAD
-    // performed in [`Self::process_renderer_update`] right befor drawing.
-=======
     // performed in [`Self::process_renderer_update`] right before drawing.
->>>>>>> 78fa4d6f
     //
     /// Process update events.
     pub fn handle_update<T>(
@@ -658,8 +654,6 @@
         if config.window.resize_increments {
             self.window.set_resize_increments(PhysicalSize::new(cell_width, cell_height));
         }
-<<<<<<< HEAD
-=======
 
         // Resize when terminal when its dimensions have changed.
         if self.size_info.screen_lines() != new_size.screen_lines
@@ -667,22 +661,13 @@
         {
             // Resize PTY.
             pty_resize_handle.on_resize(new_size.into());
->>>>>>> 78fa4d6f
 
             // Resize terminal.
             terminal.resize(new_size);
 
-<<<<<<< HEAD
-        // Update cell size for graphic data
-        terminal.update_cell_size(self.size_info.cell_width() as _, self.size_info.cell_height() as _);
-
-        // Resize terminal.
-        terminal.resize(new_size);
-=======
             // Resize damage tracking.
             self.damage_tracker.resize(new_size.screen_lines(), new_size.columns());
         }
->>>>>>> 78fa4d6f
 
         // Check if dimensions have changed.
         if new_size != self.size_info {
@@ -760,11 +745,7 @@
         let vi_mode = terminal.mode().contains(TermMode::VI);
         let vi_cursor_point = if vi_mode { Some(terminal.vi_mode_cursor.point) } else { None };
 
-<<<<<<< HEAD
-        let graphics_queues = terminal.graphics_take_queues();
-=======
         // Add damage from the terminal.
->>>>>>> 78fa4d6f
         if self.collect_damage() {
             match terminal.damage() {
                 TermDamage::Full => self.damage_tracker.frame().mark_fully_damaged(),
