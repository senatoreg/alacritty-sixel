--- conflicted
+++ resolved
@@ -855,11 +855,7 @@
                     lines.update(&cell);
 
                     // Track any graphic present in the cell.
-<<<<<<< HEAD
-                    graphics_list.update(&cell);
-=======
                     graphics_list.update(&cell, show_hint);
->>>>>>> e1da266d
 
                     cell
                 }),
