//! The display subsystem including window management, font rasterization, and
//! GPU drawing.

use std::convert::TryFrom;
use std::fmt::{self, Formatter};
#[cfg(all(feature = "wayland", not(any(target_os = "macos", windows))))]
use std::sync::atomic::Ordering;
use std::{cmp, mem};

use glutin::dpi::PhysicalSize;
use glutin::event::ModifiersState;
use glutin::event_loop::EventLoopWindowTarget;
#[cfg(all(feature = "x11", not(any(target_os = "macos", windows))))]
use glutin::platform::unix::EventLoopWindowTargetExtUnix;
use glutin::window::CursorIcon;
use glutin::Rect as DamageRect;
use log::{debug, info};
use parking_lot::MutexGuard;
use serde::{Deserialize, Serialize};
use unicode_width::UnicodeWidthChar;
#[cfg(all(feature = "wayland", not(any(target_os = "macos", windows))))]
use wayland_client::EventQueue;

use crossfont::{self, Rasterize, Rasterizer};

use alacritty_terminal::ansi::NamedColor;
use alacritty_terminal::config::MAX_SCROLLBACK_LINES;
use alacritty_terminal::event::{EventListener, OnResize, WindowSize};
use alacritty_terminal::grid::Dimensions as TermDimensions;
use alacritty_terminal::index::{Column, Direction, Line, Point};
use alacritty_terminal::selection::{Selection, SelectionRange};
use alacritty_terminal::term::cell::Flags;
use alacritty_terminal::term::color::Rgb;
use alacritty_terminal::term::{Term, TermDamage, TermMode, MIN_COLUMNS, MIN_SCREEN_LINES};

use crate::config::font::Font;
#[cfg(not(windows))]
use crate::config::window::StartupMode;
use crate::config::window::{Dimensions, Identity};
use crate::config::UiConfig;
use crate::display::bell::VisualBell;
use crate::display::color::List;
use crate::display::content::RenderableContent;
use crate::display::cursor::IntoRects;
use crate::display::damage::RenderDamageIterator;
use crate::display::hint::{HintMatch, HintState};
use crate::display::meter::Meter;
use crate::display::window::Window;
use crate::event::{Mouse, SearchState};
use crate::message_bar::{MessageBuffer, MessageType};
use crate::renderer::rects::{RenderLines, RenderRect};
use crate::renderer::{self, GlyphCache, Renderer};

pub mod content;
pub mod cursor;
pub mod hint;
pub mod window;

mod bell;
mod color;
mod damage;
mod meter;

/// Maximum number of linewraps followed outside of the viewport during search highlighting.
pub const MAX_SEARCH_LINES: usize = 100;

/// Label for the forward terminal search bar.
const FORWARD_SEARCH_LABEL: &str = "Search: ";

/// Label for the backward terminal search bar.
const BACKWARD_SEARCH_LABEL: &str = "Backward Search: ";

/// Color which is used to highlight damaged rects when debugging.
const DAMAGE_RECT_COLOR: Rgb = Rgb { r: 255, g: 0, b: 255 };

#[derive(Debug)]
pub enum Error {
    /// Error with window management.
    Window(window::Error),

    /// Error dealing with fonts.
    Font(crossfont::Error),

    /// Error in renderer.
    Render(renderer::Error),

    /// Error during buffer swap.
    Context(glutin::ContextError),
}

impl std::error::Error for Error {
    fn source(&self) -> Option<&(dyn std::error::Error + 'static)> {
        match self {
            Error::Window(err) => err.source(),
            Error::Font(err) => err.source(),
            Error::Render(err) => err.source(),
            Error::Context(err) => err.source(),
        }
    }
}

impl fmt::Display for Error {
    fn fmt(&self, f: &mut Formatter<'_>) -> fmt::Result {
        match self {
            Error::Window(err) => err.fmt(f),
            Error::Font(err) => err.fmt(f),
            Error::Render(err) => err.fmt(f),
            Error::Context(err) => err.fmt(f),
        }
    }
}

impl From<window::Error> for Error {
    fn from(val: window::Error) -> Self {
        Error::Window(val)
    }
}

impl From<crossfont::Error> for Error {
    fn from(val: crossfont::Error) -> Self {
        Error::Font(val)
    }
}

impl From<renderer::Error> for Error {
    fn from(val: renderer::Error) -> Self {
        Error::Render(val)
    }
}

impl From<glutin::ContextError> for Error {
    fn from(val: glutin::ContextError) -> Self {
        Error::Context(val)
    }
}

/// Terminal size info.
#[derive(Serialize, Deserialize, Debug, Copy, Clone, PartialEq)]
pub struct SizeInfo<T = f32> {
    /// Terminal window width.
    width: T,

    /// Terminal window height.
    height: T,

    /// Width of individual cell.
    cell_width: T,

    /// Height of individual cell.
    cell_height: T,

    /// Horizontal window padding.
    padding_x: T,

    /// Vertical window padding.
    padding_y: T,

    /// Number of lines in the viewport.
    screen_lines: usize,

    /// Number of columns in the viewport.
    columns: usize,
}

impl From<SizeInfo<f32>> for SizeInfo<u32> {
    fn from(size_info: SizeInfo<f32>) -> Self {
        Self {
            width: size_info.width as u32,
            height: size_info.height as u32,
            cell_width: size_info.cell_width as u32,
            cell_height: size_info.cell_height as u32,
            padding_x: size_info.padding_x as u32,
            padding_y: size_info.padding_y as u32,
            screen_lines: size_info.screen_lines,
            columns: size_info.screen_lines,
        }
    }
}

impl From<SizeInfo<f32>> for WindowSize {
    fn from(size_info: SizeInfo<f32>) -> Self {
        Self {
            num_cols: size_info.columns() as u16,
            num_lines: size_info.screen_lines() as u16,
            cell_width: size_info.cell_width() as u16,
            cell_height: size_info.cell_height() as u16,
        }
    }
}

impl<T: Clone + Copy> SizeInfo<T> {
    #[inline]
    pub fn width(&self) -> T {
        self.width
    }

    #[inline]
    pub fn height(&self) -> T {
        self.height
    }

    #[inline]
    pub fn cell_width(&self) -> T {
        self.cell_width
    }

    #[inline]
    pub fn cell_height(&self) -> T {
        self.cell_height
    }

    #[inline]
    pub fn padding_x(&self) -> T {
        self.padding_x
    }

    #[inline]
    pub fn padding_y(&self) -> T {
        self.padding_y
    }
}

impl SizeInfo<f32> {
    #[allow(clippy::too_many_arguments)]
    pub fn new(
        width: f32,
        height: f32,
        cell_width: f32,
        cell_height: f32,
        mut padding_x: f32,
        mut padding_y: f32,
        dynamic_padding: bool,
    ) -> SizeInfo {
        if dynamic_padding {
            padding_x = Self::dynamic_padding(padding_x.floor(), width, cell_width);
            padding_y = Self::dynamic_padding(padding_y.floor(), height, cell_height);
        }

        let lines = (height - 2. * padding_y) / cell_height;
        let screen_lines = cmp::max(lines as usize, MIN_SCREEN_LINES);

        let columns = (width - 2. * padding_x) / cell_width;
        let columns = cmp::max(columns as usize, MIN_COLUMNS);

        SizeInfo {
            width,
            height,
            cell_width,
            cell_height,
            padding_x: padding_x.floor(),
            padding_y: padding_y.floor(),
            screen_lines,
            columns,
        }
    }

    #[inline]
    pub fn reserve_lines(&mut self, count: usize) {
        self.screen_lines = cmp::max(self.screen_lines.saturating_sub(count), MIN_SCREEN_LINES);
    }

    /// Check if coordinates are inside the terminal grid.
    ///
    /// The padding, message bar or search are not counted as part of the grid.
    #[inline]
    pub fn contains_point(&self, x: usize, y: usize) -> bool {
        x <= (self.padding_x + self.columns as f32 * self.cell_width) as usize
            && x > self.padding_x as usize
            && y <= (self.padding_y + self.screen_lines as f32 * self.cell_height) as usize
            && y > self.padding_y as usize
    }

    /// Calculate padding to spread it evenly around the terminal content.
    #[inline]
    fn dynamic_padding(padding: f32, dimension: f32, cell_dimension: f32) -> f32 {
        padding + ((dimension - 2. * padding) % cell_dimension) / 2.
    }
}

impl TermDimensions for SizeInfo {
    #[inline]
    fn columns(&self) -> usize {
        self.columns
    }

    #[inline]
    fn screen_lines(&self) -> usize {
        self.screen_lines
    }

    #[inline]
    fn total_lines(&self) -> usize {
        self.screen_lines()
    }
}

#[derive(Default, Clone, Debug, PartialEq)]
pub struct DisplayUpdate {
    pub dirty: bool,

    dimensions: Option<PhysicalSize<u32>>,
    cursor_dirty: bool,
    font: Option<Font>,
}

impl DisplayUpdate {
    pub fn dimensions(&self) -> Option<PhysicalSize<u32>> {
        self.dimensions
    }

    pub fn font(&self) -> Option<&Font> {
        self.font.as_ref()
    }

    pub fn cursor_dirty(&self) -> bool {
        self.cursor_dirty
    }

    pub fn set_dimensions(&mut self, dimensions: PhysicalSize<u32>) {
        self.dimensions = Some(dimensions);
        self.dirty = true;
    }

    pub fn set_font(&mut self, font: Font) {
        self.font = Some(font);
        self.dirty = true;
    }

    pub fn set_cursor_dirty(&mut self) {
        self.cursor_dirty = true;
        self.dirty = true;
    }
}

/// The display wraps a window, font rasterizer, and GPU renderer.
pub struct Display {
    pub size_info: SizeInfo,
    pub window: Window,

    /// Hint highlighted by the mouse.
    pub highlighted_hint: Option<HintMatch>,

    /// Hint highlighted by the vi mode cursor.
    pub vi_highlighted_hint: Option<HintMatch>,

    #[cfg(not(any(target_os = "macos", windows)))]
    pub is_x11: bool,

    /// UI cursor visibility for blinking.
    pub cursor_hidden: bool,

    pub visual_bell: VisualBell,

    /// Mapped RGB values for each terminal color.
    pub colors: List,

    /// State of the keyboard hints.
    pub hint_state: HintState,

    /// Unprocessed display updates.
    pub pending_update: DisplayUpdate,

    is_damage_supported: bool,
    debug_damage: bool,
    damage_rects: Vec<DamageRect>,
    renderer: Renderer,
    glyph_cache: GlyphCache,
    meter: Meter,
}

impl Display {
    pub fn new<E>(
        config: &UiConfig,
        event_loop: &EventLoopWindowTarget<E>,
        identity: &Identity,
        #[cfg(all(feature = "wayland", not(any(target_os = "macos", windows))))]
        wayland_event_queue: Option<&EventQueue>,
    ) -> Result<Display, Error> {
        #[cfg(any(not(feature = "x11"), target_os = "macos", windows))]
        let is_x11 = false;
        #[cfg(all(feature = "x11", not(any(target_os = "macos", windows))))]
        let is_x11 = event_loop.is_x11();

        // Guess scale_factor based on first monitor. On Wayland the initial frame always renders at
        // a scale factor of 1.
        let estimated_scale_factor = if cfg!(any(target_os = "macos", windows)) || is_x11 {
            event_loop.available_monitors().next().map(|m| m.scale_factor()).unwrap_or(1.)
        } else {
            1.
        };

        // Guess the target window dimensions.
        debug!("Loading \"{}\" font", &config.font.normal().family);
        let font = &config.font;
        let rasterizer = Rasterizer::new(estimated_scale_factor as f32, font.use_thin_strokes)?;
        let mut glyph_cache = GlyphCache::new(rasterizer, font)?;
        let metrics = glyph_cache.font_metrics();
        let (cell_width, cell_height) = compute_cell_size(config, &metrics);

        // Guess the target window size if the user has specified the number of lines/columns.
        let dimensions = config.window.dimensions();
        let estimated_size = dimensions.map(|dimensions| {
            window_size(config, dimensions, cell_width, cell_height, estimated_scale_factor)
        });

        debug!("Estimated scaling factor: {}", estimated_scale_factor);
        debug!("Estimated window size: {:?}", estimated_size);
        debug!("Estimated cell size: {} x {}", cell_width, cell_height);

        // Spawn the Alacritty window.
        let window = Window::new(
            event_loop,
            config,
            identity,
            estimated_size,
            #[cfg(all(feature = "wayland", not(any(target_os = "macos", windows))))]
            wayland_event_queue,
        )?;

        // Create renderer.
        let mut renderer = Renderer::new()?;

        let scale_factor = window.scale_factor;
        info!("Display scale factor: {}", scale_factor);

        // If the scaling factor changed update the glyph cache and mark for resize.
        let should_resize = (estimated_scale_factor - window.scale_factor).abs() > f64::EPSILON;
        let (cell_width, cell_height) = if should_resize {
            Self::update_glyph_cache(&mut renderer, &mut glyph_cache, scale_factor, config, font)
        } else {
            (cell_width, cell_height)
        };

        // Load font common glyphs to accelerate rendering.
        debug!("Filling glyph cache with common glyphs");
        renderer.with_loader(|mut api| {
            glyph_cache.load_common_glyphs(&mut api);
        });

        if let Some(dimensions) = dimensions.filter(|_| should_resize) {
            // Resize the window again if the scale factor was not estimated correctly.
            let size =
                window_size(config, dimensions, cell_width, cell_height, window.scale_factor);
            window.set_inner_size(size);
        }

        let padding = config.window.padding(window.scale_factor);
        let viewport_size = window.inner_size();

        // Create new size with at least one column and row.
        let size_info = SizeInfo::new(
            viewport_size.width as f32,
            viewport_size.height as f32,
            cell_width,
            cell_height,
            padding.0,
            padding.1,
            config.window.dynamic_padding && dimensions.is_none(),
        );

        info!("Cell size: {} x {}", cell_width, cell_height);
        info!("Padding: {} x {}", size_info.padding_x(), size_info.padding_y());
        info!("Width: {}, Height: {}", size_info.width(), size_info.height());

        // Update OpenGL projection.
        renderer.resize(&size_info);

        // Clear screen.
        let background_color = config.colors.primary.background;
        renderer.clear(background_color, config.window_opacity());

        // Set subpixel anti-aliasing.
        #[cfg(target_os = "macos")]
        crossfont::set_font_smoothing(config.font.use_thin_strokes);

        // Disable shadows for transparent windows on macOS.
        #[cfg(target_os = "macos")]
        window.set_has_shadow(config.window_opacity() >= 1.0);

        // On Wayland we can safely ignore this call, since the window isn't visible until you
        // actually draw something into it and commit those changes.
        #[cfg(not(any(target_os = "macos", windows)))]
        if is_x11 {
            window.swap_buffers();
            renderer.finish();
        }

        window.set_visible(true);

        #[allow(clippy::single_match)]
        #[cfg(not(windows))]
        match config.window.startup_mode {
            #[cfg(target_os = "macos")]
            StartupMode::SimpleFullscreen => window.set_simple_fullscreen(true),
            #[cfg(not(target_os = "macos"))]
            StartupMode::Maximized if is_x11 => window.set_maximized(true),
            _ => (),
        }

        let hint_state = HintState::new(config.hints.alphabet());
        let is_damage_supported = window.swap_buffers_with_damage_supported();
        let debug_damage = config.debug.highlight_damage;
        let damage_rects = if is_damage_supported || debug_damage {
            Vec::with_capacity(size_info.screen_lines())
        } else {
            Vec::new()
        };

        Ok(Self {
            window,
            renderer,
            glyph_cache,
            hint_state,
            meter: Meter::new(),
            size_info,
            highlighted_hint: None,
            vi_highlighted_hint: None,
            #[cfg(not(any(target_os = "macos", windows)))]
            is_x11,
            cursor_hidden: false,
            visual_bell: VisualBell::from(&config.bell),
            colors: List::from(&config.colors),
            pending_update: Default::default(),
            is_damage_supported,
            debug_damage,
            damage_rects,
        })
    }

    /// Update font size and cell dimensions.
    ///
    /// This will return a tuple of the cell width and height.
    fn update_glyph_cache(
        renderer: &mut Renderer,
        glyph_cache: &mut GlyphCache,
        scale_factor: f64,
        config: &UiConfig,
        font: &Font,
    ) -> (f32, f32) {
        renderer.with_loader(|mut api| {
            let _ = glyph_cache.update_font_size(font, scale_factor, &mut api);
        });

        // Compute new cell sizes.
        compute_cell_size(config, &glyph_cache.font_metrics())
    }

    /// Clear glyph cache.
    fn clear_glyph_cache(&mut self) {
        let cache = &mut self.glyph_cache;
        self.renderer.with_loader(|mut api| {
            cache.clear_glyph_cache(&mut api);
        });
    }

    /// Process update events.
    pub fn handle_update<T>(
        &mut self,
        terminal: &mut Term<T>,
        pty_resize_handle: &mut dyn OnResize,
        message_buffer: &MessageBuffer,
        search_active: bool,
        config: &UiConfig,
    ) where
        T: EventListener,
    {
        let pending_update = mem::take(&mut self.pending_update);

        let (mut cell_width, mut cell_height) =
            (self.size_info.cell_width(), self.size_info.cell_height());

        // Ensure we're modifying the correct OpenGL context.
        self.window.make_current();

        // Update font size and cell dimensions.
        if let Some(font) = pending_update.font() {
            let scale_factor = self.window.scale_factor;
            let cell_dimensions = Self::update_glyph_cache(
                &mut self.renderer,
                &mut self.glyph_cache,
                scale_factor,
                config,
                font,
            );
            cell_width = cell_dimensions.0;
            cell_height = cell_dimensions.1;

            info!("Cell size: {} x {}", cell_width, cell_height);
        } else if pending_update.cursor_dirty() {
            self.clear_glyph_cache();
        }

        let (mut width, mut height) = (self.size_info.width(), self.size_info.height());
        if let Some(dimensions) = pending_update.dimensions() {
            width = dimensions.width as f32;
            height = dimensions.height as f32;
        }

        let padding = config.window.padding(self.window.scale_factor);

        self.size_info = SizeInfo::new(
            width,
            height,
            cell_width,
            cell_height,
            padding.0,
            padding.1,
            config.window.dynamic_padding,
        );

        // Update number of column/lines in the viewport.
        let message_bar_lines =
            message_buffer.message().map(|m| m.text(&self.size_info).len()).unwrap_or(0);
        let search_lines = if search_active { 1 } else { 0 };
        self.size_info.reserve_lines(message_bar_lines + search_lines);

        // Resize PTY.
        pty_resize_handle.on_resize(self.size_info.into());

        // Resize terminal.
        terminal.resize(self.size_info);

        // Resize renderer.
        let physical = PhysicalSize::new(self.size_info.width() as _, self.size_info.height() as _);
        self.window.resize(physical);
        self.renderer.resize(&self.size_info);

        if self.collect_damage() {
            let lines = self.size_info.screen_lines();
            if lines > self.damage_rects.len() {
                self.damage_rects.reserve(lines);
            } else {
                self.damage_rects.shrink_to(lines);
            }
        }

        info!("Padding: {} x {}", self.size_info.padding_x(), self.size_info.padding_y());
        info!("Width: {}, Height: {}", self.size_info.width(), self.size_info.height());

        // Damage the entire screen after processing update.
        self.fully_damage();
    }

    /// Damage the entire window.
    fn fully_damage(&mut self) {
        let screen_rect = DamageRect {
            x: 0,
            y: 0,
            width: self.size_info.width() as u32,
            height: self.size_info.height() as u32,
        };

        self.damage_rects.push(screen_rect);
    }

    fn update_damage<T: EventListener>(
        &mut self,
        terminal: &mut MutexGuard<'_, Term<T>>,
        selection_range: Option<SelectionRange>,
        search_state: &SearchState,
    ) {
        let requires_full_damage = self.visual_bell.intensity() != 0.
            || self.hint_state.active()
            || search_state.regex().is_some();
        if requires_full_damage {
            terminal.mark_fully_damaged();
        }

        self.damage_highlighted_hints(terminal);
        match terminal.damage(selection_range) {
            TermDamage::Full => self.fully_damage(),
            TermDamage::Partial(damaged_lines) => {
                let damaged_rects = RenderDamageIterator::new(damaged_lines, self.size_info.into());
                for damaged_rect in damaged_rects {
                    self.damage_rects.push(damaged_rect);
                }
            },
        }
        terminal.reset_damage();

        // Ensure that the content requiring full damage is cleaned up again on the next frame.
        if requires_full_damage {
            terminal.mark_fully_damaged();
        }

        // Damage highlighted hints for the next frame as well, so we'll clear them.
        self.damage_highlighted_hints(terminal);
    }

    /// Draw the screen.
    ///
    /// A reference to Term whose state is being drawn must be provided.
    ///
    /// This call may block if vsync is enabled.
    pub fn draw<T: EventListener>(
        &mut self,
        mut terminal: MutexGuard<'_, Term<T>>,
        message_buffer: &MessageBuffer,
        config: &UiConfig,
        search_state: &SearchState,
    ) {
        // Collect renderable content before the terminal is dropped.
        let mut content = RenderableContent::new(config, self, &terminal, search_state);
        let mut grid_cells = Vec::new();
        for cell in &mut content {
            grid_cells.push(cell);
        }
        let selection_range = content.selection_range();
        let background_color = content.color(NamedColor::Background as usize);
        let display_offset = content.display_offset();
        let cursor = content.cursor();

        let cursor_point = terminal.grid().cursor.point;
        let total_lines = terminal.grid().total_lines();
        let metrics = self.glyph_cache.font_metrics();
        let size_info = self.size_info;

        let vi_mode = terminal.mode().contains(TermMode::VI);
        let vi_mode_cursor = if vi_mode { Some(terminal.vi_mode_cursor) } else { None };

        let graphics_queues = terminal.graphics_take_queues();
        if self.collect_damage() {
            self.update_damage(&mut terminal, selection_range, search_state);
        }

        // Drop terminal as early as possible to free lock.
        drop(terminal);

        // Make sure this window's OpenGL context is active.
        self.window.make_current();

<<<<<<< HEAD
        self.renderer.with_api(config, &size_info, |api| {
            api.clear(background_color);
        });

        if let Some(graphics_queues) = graphics_queues {
            self.renderer.graphics_run_updates(graphics_queues, &size_info);
        }

=======
        self.renderer.clear(background_color, config.window_opacity());
>>>>>>> d5cad2a8
        let mut lines = RenderLines::new();
        let mut graphics_list = renderer::graphics::RenderList::default();

        // Draw grid.
        {
            let _sampler = self.meter.sampler();

            // Ensure macOS hasn't reset our viewport.
            #[cfg(target_os = "macos")]
            self.renderer.set_viewport(&size_info);

            let glyph_cache = &mut self.glyph_cache;
            let highlighted_hint = &self.highlighted_hint;
            let vi_highlighted_hint = &self.vi_highlighted_hint;
            self.renderer.draw_cells(
                &size_info,
                glyph_cache,
                grid_cells.into_iter().map(|mut cell| {
                    // Underline hints hovered by mouse or vi mode cursor.
                    let point = viewport_to_point(display_offset, cell.point);
                    if highlighted_hint.as_ref().map_or(false, |h| h.bounds.contains(&point))
                        || vi_highlighted_hint.as_ref().map_or(false, |h| h.bounds.contains(&point))
                    {
                        cell.flags.insert(Flags::UNDERLINE);
                    }

                    // Update underline/strikeout.
                    lines.update(&cell);

<<<<<<< HEAD
                    // Track any graphic present in the cell.
                    graphics_list.update(&cell, &size_info);

                    // Draw the cell.
                    api.draw_cell(cell, glyph_cache);
                }
            });
=======
                    cell
                }),
            );
>>>>>>> d5cad2a8
        }

        self.renderer.graphics_draw(graphics_list, &size_info);

        let mut rects = lines.rects(&metrics, &size_info);

        if let Some(vi_mode_cursor) = vi_mode_cursor {
            // Indicate vi mode by showing the cursor's position in the top right corner.
            let vi_point = vi_mode_cursor.point;
            let line = (-vi_point.line.0 + size_info.bottommost_line().0) as usize;
            let obstructed_column = Some(vi_point)
                .filter(|point| point.line == -(display_offset as i32))
                .map(|point| point.column);
            self.draw_line_indicator(config, &size_info, total_lines, obstructed_column, line);
        } else if search_state.regex().is_some() {
            // Show current display offset in vi-less search to indicate match position.
            self.draw_line_indicator(config, &size_info, total_lines, None, display_offset);
        }

        // Draw cursor.
        for rect in cursor.rects(&size_info, config.terminal_config.cursor.thickness()) {
            rects.push(rect);
        }

        // Push visual bell after url/underline/strikeout rects.
        let visual_bell_intensity = self.visual_bell.intensity();
        if visual_bell_intensity != 0. {
            let visual_bell_rect = RenderRect::new(
                0.,
                0.,
                size_info.width(),
                size_info.height(),
                config.bell.color,
                visual_bell_intensity as f32,
            );
            rects.push(visual_bell_rect);
        }

        if self.debug_damage {
            self.highlight_damage(&mut rects);
        }

        if let Some(message) = message_buffer.message() {
            let search_offset = if search_state.regex().is_some() { 1 } else { 0 };
            let text = message.text(&size_info);

            // Create a new rectangle for the background.
            let start_line = size_info.screen_lines() + search_offset;
            let y = size_info.cell_height().mul_add(start_line as f32, size_info.padding_y());

            let bg = match message.ty() {
                MessageType::Error => config.colors.normal.red,
                MessageType::Warning => config.colors.normal.yellow,
            };

            let message_bar_rect =
                RenderRect::new(0., y, size_info.width(), size_info.height() - y, bg, 1.);

            // Push message_bar in the end, so it'll be above all other content.
            rects.push(message_bar_rect);

            // Draw rectangles.
            self.renderer.draw_rects(&size_info, &metrics, rects);

            // Relay messages to the user.
            let glyph_cache = &mut self.glyph_cache;
            let fg = config.colors.primary.background;
            for (i, message_text) in text.iter().enumerate() {
                let point = Point::new(start_line + i, Column(0));
                self.renderer.draw_string(point, fg, bg, message_text, &size_info, glyph_cache);
            }
        } else {
            // Draw rectangles.
            self.renderer.draw_rects(&size_info, &metrics, rects);
        }

        self.draw_render_timer(config, &size_info);

        // Handle search and IME positioning.
        let ime_position = match search_state.regex() {
            Some(regex) => {
                let search_label = match search_state.direction() {
                    Direction::Right => FORWARD_SEARCH_LABEL,
                    Direction::Left => BACKWARD_SEARCH_LABEL,
                };

                let search_text = Self::format_search(&size_info, regex, search_label);

                // Render the search bar.
                self.draw_search(config, &size_info, &search_text);

                // Compute IME position.
                let line = Line(size_info.screen_lines() as i32 + 1);
                Point::new(line, Column(search_text.chars().count() - 1))
            },
            None => cursor_point,
        };

        // Update IME position.
        self.window.update_ime_position(ime_position, &self.size_info);

        // Frame event should be requested before swaping buffers, since it requires surface
        // `commit`, which is done by swap buffers under the hood.
        #[cfg(all(feature = "wayland", not(any(target_os = "macos", windows))))]
        self.request_frame(&self.window);

        // Clearing debug highlights from the previous frame requires full redraw.
        if self.is_damage_supported && !self.debug_damage {
            self.window.swap_buffers_with_damage(&self.damage_rects);
        } else {
            self.window.swap_buffers();
        }

        #[cfg(all(feature = "x11", not(any(target_os = "macos", windows))))]
        if self.is_x11 {
            // On X11 `swap_buffers` does not block for vsync. However the next OpenGl command
            // will block to synchronize (this is `glClear` in Alacritty), which causes a
            // permanent one frame delay.
            self.renderer.finish();
        }

        self.damage_rects.clear();
    }

    /// Update to a new configuration.
    pub fn update_config(&mut self, config: &UiConfig) {
        self.debug_damage = config.debug.highlight_damage;
        self.visual_bell.update_config(&config.bell);
        self.colors = List::from(&config.colors);
    }

    /// Update the mouse/vi mode cursor hint highlighting.
    ///
    /// This will return whether the highlighted hints changed.
    pub fn update_highlighted_hints<T>(
        &mut self,
        term: &Term<T>,
        config: &UiConfig,
        mouse: &Mouse,
        modifiers: ModifiersState,
    ) -> bool {
        // Update vi mode cursor hint.
        let vi_highlighted_hint = if term.mode().contains(TermMode::VI) {
            let mods = ModifiersState::all();
            let point = term.vi_mode_cursor.point;
            hint::highlighted_at(term, config, point, mods)
        } else {
            None
        };
        let mut dirty = vi_highlighted_hint != self.vi_highlighted_hint;
        self.vi_highlighted_hint = vi_highlighted_hint;

        // Abort if mouse highlighting conditions are not met.
        if !mouse.inside_text_area || !term.selection.as_ref().map_or(true, Selection::is_empty) {
            dirty |= self.highlighted_hint.is_some();
            self.highlighted_hint = None;
            return dirty;
        }

        // Find highlighted hint at mouse position.
        let point = mouse.point(&self.size_info, term.grid().display_offset());
        let highlighted_hint = hint::highlighted_at(term, config, point, modifiers);

        // Update cursor shape.
        if highlighted_hint.is_some() {
            self.window.set_mouse_cursor(CursorIcon::Hand);
        } else if self.highlighted_hint.is_some() {
            if term.mode().intersects(TermMode::MOUSE_MODE) && !term.mode().contains(TermMode::VI) {
                self.window.set_mouse_cursor(CursorIcon::Default);
            } else {
                self.window.set_mouse_cursor(CursorIcon::Text);
            }
        }

        dirty |= self.highlighted_hint != highlighted_hint;
        self.highlighted_hint = highlighted_hint;

        dirty
    }

    /// Format search regex to account for the cursor and fullwidth characters.
    fn format_search(size_info: &SizeInfo, search_regex: &str, search_label: &str) -> String {
        // Add spacers for wide chars.
        let mut formatted_regex = String::with_capacity(search_regex.len());
        for c in search_regex.chars() {
            formatted_regex.push(c);
            if c.width() == Some(2) {
                formatted_regex.push(' ');
            }
        }

        // Add cursor to show whitespace.
        formatted_regex.push('_');

        // Truncate beginning of the search regex if it exceeds the viewport width.
        let num_cols = size_info.columns();
        let label_len = search_label.chars().count();
        let regex_len = formatted_regex.chars().count();
        let truncate_len = cmp::min((regex_len + label_len).saturating_sub(num_cols), regex_len);
        let index = formatted_regex.char_indices().nth(truncate_len).map(|(i, _c)| i).unwrap_or(0);
        let truncated_regex = &formatted_regex[index..];

        // Add search label to the beginning of the search regex.
        let mut bar_text = format!("{}{}", search_label, truncated_regex);

        // Make sure the label alone doesn't exceed the viewport width.
        bar_text.truncate(num_cols);

        bar_text
    }

    /// Draw current search regex.
    fn draw_search(&mut self, config: &UiConfig, size_info: &SizeInfo, text: &str) {
        let glyph_cache = &mut self.glyph_cache;
        let num_cols = size_info.columns();

        // Assure text length is at least num_cols.
        let text = format!("{:<1$}", text, num_cols);

        let point = Point::new(size_info.screen_lines(), Column(0));
        let fg = config.colors.search_bar_foreground();
        let bg = config.colors.search_bar_background();

        self.renderer.draw_string(point, fg, bg, &text, size_info, glyph_cache);
    }

    /// Draw render timer.
    fn draw_render_timer(&mut self, config: &UiConfig, size_info: &SizeInfo) {
        if !config.debug.render_timer {
            return;
        }

        let timing = format!("{:.3} usec", self.meter.average());
        let point = Point::new(size_info.screen_lines().saturating_sub(2), Column(0));
        let fg = config.colors.primary.background;
        let bg = config.colors.normal.red;

        // Damage the entire line.
        self.damage_from_point(point, self.size_info.columns() as u32);

        let glyph_cache = &mut self.glyph_cache;
        self.renderer.draw_string(point, fg, bg, &timing, size_info, glyph_cache);
    }

    /// Draw an indicator for the position of a line in history.
    fn draw_line_indicator(
        &mut self,
        config: &UiConfig,
        size_info: &SizeInfo,
        total_lines: usize,
        obstructed_column: Option<Column>,
        line: usize,
    ) {
        const fn num_digits(mut number: u32) -> usize {
            let mut res = 0;
            loop {
                number /= 10;
                res += 1;
                if number == 0 {
                    break res;
                }
            }
        }

        let text = format!("[{}/{}]", line, total_lines - 1);
        let column = Column(size_info.columns().saturating_sub(text.len()));
        let point = Point::new(0, column);

        // Damage the maximum possible length of the format text, which could be achieved when
        // using `MAX_SCROLLBACK_LINES` as current and total lines adding a `3` for formatting.
        const MAX_SIZE: usize = 2 * num_digits(MAX_SCROLLBACK_LINES) + 3;
        let damage_point = Point::new(0, Column(size_info.columns().saturating_sub(MAX_SIZE)));
        self.damage_from_point(damage_point, MAX_SIZE as u32);

        let colors = &config.colors;
        let fg = colors.line_indicator.foreground.unwrap_or(colors.primary.background);
        let bg = colors.line_indicator.background.unwrap_or(colors.primary.foreground);

        // Do not render anything if it would obscure the vi mode cursor.
        if obstructed_column.map_or(true, |obstructed_column| obstructed_column < column) {
            let glyph_cache = &mut self.glyph_cache;
            self.renderer.draw_string(point, fg, bg, &text, size_info, glyph_cache);
        }
    }

    /// Damage `len` starting from a `point`.
    #[inline]
    fn damage_from_point(&mut self, point: Point<usize>, len: u32) {
        if !self.collect_damage() {
            return;
        }

        let size_info: SizeInfo<u32> = self.size_info.into();
        let x = size_info.padding_x() + point.column.0 as u32 * size_info.cell_width();
        let y_top = size_info.height() - size_info.padding_y();
        let y = y_top - (point.line as u32 + 1) * size_info.cell_height();
        let width = len as u32 * size_info.cell_width();
        self.damage_rects.push(DamageRect { x, y, width, height: size_info.cell_height() })
    }

    /// Damage currently highlighted `Display` hints.
    #[inline]
    fn damage_highlighted_hints<T: EventListener>(&self, terminal: &mut Term<T>) {
        let display_offset = terminal.grid().display_offset();
        for hint in self.highlighted_hint.iter().chain(&self.vi_highlighted_hint) {
            for point in (hint.bounds.start().line.0..=hint.bounds.end().line.0).flat_map(|line| {
                point_to_viewport(display_offset, Point::new(Line(line), Column(0)))
            }) {
                terminal.damage_line(point.line, 0, terminal.columns() - 1);
            }
        }
    }

    /// Returns `true` if damage information should be collected, `false` otherwise.
    #[inline]
    fn collect_damage(&self) -> bool {
        self.is_damage_supported || self.debug_damage
    }

    /// Highlight damaged rects.
    ///
    /// This function is for debug purposes only.
    fn highlight_damage(&self, render_rects: &mut Vec<RenderRect>) {
        for damage_rect in &self.damage_rects {
            let x = damage_rect.x as f32;
            let height = damage_rect.height as f32;
            let width = damage_rect.width as f32;
            let y = self.size_info.height() - damage_rect.y as f32 - height;
            let render_rect = RenderRect::new(x, y, width, height, DAMAGE_RECT_COLOR, 0.5);

            render_rects.push(render_rect);
        }
    }

    /// Requst a new frame for a window on Wayland.
    #[inline]
    #[cfg(all(feature = "wayland", not(any(target_os = "macos", windows))))]
    fn request_frame(&self, window: &Window) {
        let surface = match window.wayland_surface() {
            Some(surface) => surface,
            None => return,
        };

        let should_draw = self.window.should_draw.clone();

        // Mark that window was drawn.
        should_draw.store(false, Ordering::Relaxed);

        // Request a new frame.
        surface.frame().quick_assign(move |_, _, _| {
            should_draw.store(true, Ordering::Relaxed);
        });
    }
}

impl Drop for Display {
    fn drop(&mut self) {
        // Switch OpenGL context before dropping, otherwise objects (like programs) from other
        // contexts might be deleted.
        self.window.make_current()
    }
}

/// Convert a terminal point to a viewport relative point.
#[inline]
pub fn point_to_viewport(display_offset: usize, point: Point) -> Option<Point<usize>> {
    let viewport_line = point.line.0 + display_offset as i32;
    usize::try_from(viewport_line).ok().map(|line| Point::new(line, point.column))
}

/// Convert a viewport relative point to a terminal point.
#[inline]
pub fn viewport_to_point(display_offset: usize, point: Point<usize>) -> Point {
    let line = Line(point.line as i32) - display_offset;
    Point::new(line, point.column)
}

/// Calculate the cell dimensions based on font metrics.
///
/// This will return a tuple of the cell width and height.
#[inline]
fn compute_cell_size(config: &UiConfig, metrics: &crossfont::Metrics) -> (f32, f32) {
    let offset_x = f64::from(config.font.offset.x);
    let offset_y = f64::from(config.font.offset.y);
    (
        (metrics.average_advance + offset_x).floor().max(1.) as f32,
        (metrics.line_height + offset_y).floor().max(1.) as f32,
    )
}

/// Calculate the size of the window given padding, terminal dimensions and cell size.
fn window_size(
    config: &UiConfig,
    dimensions: Dimensions,
    cell_width: f32,
    cell_height: f32,
    scale_factor: f64,
) -> PhysicalSize<u32> {
    let padding = config.window.padding(scale_factor);

    let grid_width = cell_width * dimensions.columns.0.max(MIN_COLUMNS) as f32;
    let grid_height = cell_height * dimensions.lines.max(MIN_SCREEN_LINES) as f32;

    let width = (padding.0).mul_add(2., grid_width).floor();
    let height = (padding.1).mul_add(2., grid_height).floor();

    PhysicalSize::new(width as u32, height as u32)
}<|MERGE_RESOLUTION|>--- conflicted
+++ resolved
@@ -620,6 +620,9 @@
         // Resize terminal.
         terminal.resize(self.size_info);
 
+        // Update cell size for graphic data
+        terminal.update_cell_size(self.size_info.cell_width() as _, self.size_info.cell_height() as _);
+
         // Resize renderer.
         let physical = PhysicalSize::new(self.size_info.width() as _, self.size_info.height() as _);
         self.window.resize(physical);
@@ -729,18 +732,12 @@
         // Make sure this window's OpenGL context is active.
         self.window.make_current();
 
-<<<<<<< HEAD
-        self.renderer.with_api(config, &size_info, |api| {
-            api.clear(background_color);
-        });
+        self.renderer.clear(background_color, config.window_opacity());
 
         if let Some(graphics_queues) = graphics_queues {
             self.renderer.graphics_run_updates(graphics_queues, &size_info);
         }
 
-=======
-        self.renderer.clear(background_color, config.window_opacity());
->>>>>>> d5cad2a8
         let mut lines = RenderLines::new();
         let mut graphics_list = renderer::graphics::RenderList::default();
 
@@ -770,19 +767,12 @@
                     // Update underline/strikeout.
                     lines.update(&cell);
 
-<<<<<<< HEAD
                     // Track any graphic present in the cell.
                     graphics_list.update(&cell, &size_info);
 
-                    // Draw the cell.
-                    api.draw_cell(cell, glyph_cache);
-                }
-            });
-=======
                     cell
                 }),
             );
->>>>>>> d5cad2a8
         }
 
         self.renderer.graphics_draw(graphics_list, &size_info);
