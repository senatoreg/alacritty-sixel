use std::fmt::{self, Formatter};

use log::{error, warn};
use serde::de::{self, MapAccess, Visitor};
use serde::{Deserialize, Deserializer, Serialize};
use winit::window::{Fullscreen, Theme};

#[cfg(target_os = "macos")]
use winit::platform::macos::OptionAsAlt as WinitOptionAsAlt;

use alacritty_config_derive::{ConfigDeserialize, SerdeReplace};

use crate::config::ui_config::{Delta, Percentage};
use crate::config::LOG_TARGET_CONFIG;

/// Default Alacritty name, used for window title and class.
pub const DEFAULT_NAME: &str = "Alacritty";

#[derive(ConfigDeserialize, Debug, Clone, PartialEq)]
pub struct WindowConfig {
    /// Initial position.
    pub position: Option<Delta<i32>>,

    /// Draw the window with title bar / borders.
    pub decorations: Decorations,

    /// Startup mode.
    pub startup_mode: StartupMode,

    /// XEmbed parent.
    #[config(skip)]
    pub embed: Option<u32>,

    /// System decorations theme variant.
    pub decorations_theme_variant: Option<Theme>,

    /// Spread out additional padding evenly.
    pub dynamic_padding: bool,

    /// Use dynamic title.
    pub dynamic_title: bool,

    /// Information to identify a particular window.
    #[config(flatten)]
    pub identity: Identity,

    /// Background opacity from 0.0 to 1.0.
    pub opacity: Percentage,

    /// Request blur behind the window.
    pub blur: bool,

    /// Controls which `Option` key should be treated as `Alt`.
    #[cfg(target_os = "macos")]
    option_as_alt: OptionAsAlt,

    /// Resize increments.
    pub resize_increments: bool,

    /// Resize increments.
    pub resize_increments: bool,

    /// Pixel padding.
    padding: Delta<u16>,

    /// Initial dimensions.
    dimensions: Dimensions,
}

impl Default for WindowConfig {
    fn default() -> Self {
        Self {
            dynamic_title: true,
            blur: Default::default(),
            embed: Default::default(),
            padding: Default::default(),
            opacity: Default::default(),
            position: Default::default(),
            identity: Default::default(),
            dimensions: Default::default(),
            decorations: Default::default(),
            startup_mode: Default::default(),
            dynamic_padding: Default::default(),
<<<<<<< HEAD
            identity: Identity::default(),
            opacity: Default::default(),
            padding: Default::default(),
            dimensions: Default::default(),
            resize_increments: Default::default(),
=======
            resize_increments: Default::default(),
            decorations_theme_variant: Default::default(),
>>>>>>> 78fa4d6f
            #[cfg(target_os = "macos")]
            option_as_alt: Default::default(),
        }
    }
}

impl WindowConfig {
    #[inline]
    pub fn dimensions(&self) -> Option<Dimensions> {
        let (lines, columns) = (self.dimensions.lines, self.dimensions.columns);
        let (lines_is_non_zero, columns_is_non_zero) = (lines != 0, columns != 0);

        if lines_is_non_zero && columns_is_non_zero {
            // Return dimensions if both `lines` and `columns` are non-zero.
            Some(self.dimensions)
        } else if lines_is_non_zero || columns_is_non_zero {
            // Warn if either `columns` or `lines` is non-zero.

            let (zero_key, non_zero_key, non_zero_value) = if lines_is_non_zero {
                ("columns", "lines", lines)
            } else {
                ("lines", "columns", columns)
            };

            warn!(
                target: LOG_TARGET_CONFIG,
                "Both `lines` and `columns` must be non-zero for `window.dimensions` to take \
                 effect. Configured value of `{}` is 0 while that of `{}` is {}",
                zero_key,
                non_zero_key,
                non_zero_value,
            );

            None
        } else {
            None
        }
    }

    #[inline]
    pub fn padding(&self, scale_factor: f32) -> (f32, f32) {
        let padding_x = (f32::from(self.padding.x) * scale_factor).floor();
        let padding_y = (f32::from(self.padding.y) * scale_factor).floor();
        (padding_x, padding_y)
    }

    #[inline]
    pub fn fullscreen(&self) -> Option<Fullscreen> {
        if self.startup_mode == StartupMode::Fullscreen {
            Some(Fullscreen::Borderless(None))
        } else {
            None
        }
    }

    #[inline]
    pub fn maximized(&self) -> bool {
        self.startup_mode == StartupMode::Maximized
    }

    #[cfg(target_os = "macos")]
    pub fn option_as_alt(&self) -> WinitOptionAsAlt {
        match self.option_as_alt {
            OptionAsAlt::OnlyLeft => WinitOptionAsAlt::OnlyLeft,
            OptionAsAlt::OnlyRight => WinitOptionAsAlt::OnlyRight,
            OptionAsAlt::Both => WinitOptionAsAlt::Both,
            OptionAsAlt::None => WinitOptionAsAlt::None,
        }
    }
}

#[derive(ConfigDeserialize, Debug, Clone, PartialEq, Eq)]
pub struct Identity {
    /// Window title.
    pub title: String,

    /// Window class.
    pub class: Class,
}

impl Default for Identity {
    fn default() -> Self {
        Self { title: DEFAULT_NAME.into(), class: Default::default() }
    }
}

#[derive(ConfigDeserialize, Default, Debug, Copy, Clone, PartialEq, Eq)]
pub enum StartupMode {
    #[default]
    Windowed,
    Maximized,
    Fullscreen,
    #[cfg(target_os = "macos")]
    SimpleFullscreen,
}

#[derive(ConfigDeserialize, Default, Debug, Copy, Clone, PartialEq, Eq)]
pub enum Decorations {
    #[default]
    Full,
    #[cfg(target_os = "macos")]
    Transparent,
    #[cfg(target_os = "macos")]
    Buttonless,
    None,
}

/// Window Dimensions.
///
/// Newtype to avoid passing values incorrectly.
#[derive(ConfigDeserialize, Default, Debug, Copy, Clone, PartialEq, Eq)]
pub struct Dimensions {
    /// Window width in character columns.
    pub columns: usize,

    /// Window Height in character lines.
    pub lines: usize,
}

/// Window class hint.
#[derive(SerdeReplace, Serialize, Debug, Clone, PartialEq, Eq)]
pub struct Class {
    pub general: String,
    pub instance: String,
}

impl Class {
    pub fn new(general: impl ToString, instance: impl ToString) -> Self {
        Self { general: general.to_string(), instance: instance.to_string() }
    }
}

impl Default for Class {
    fn default() -> Self {
        Self::new(DEFAULT_NAME, DEFAULT_NAME)
    }
}

impl<'de> Deserialize<'de> for Class {
    fn deserialize<D>(deserializer: D) -> Result<Self, D::Error>
    where
        D: Deserializer<'de>,
    {
        struct ClassVisitor;
        impl<'a> Visitor<'a> for ClassVisitor {
            type Value = Class;

            fn expecting(&self, f: &mut Formatter<'_>) -> fmt::Result {
                f.write_str("a mapping")
            }

            fn visit_str<E>(self, value: &str) -> Result<Self::Value, E>
            where
                E: de::Error,
            {
                Ok(Self::Value { instance: value.into(), ..Self::Value::default() })
            }

            fn visit_map<M>(self, mut map: M) -> Result<Self::Value, M::Error>
            where
                M: MapAccess<'a>,
            {
                let mut class = Self::Value::default();

                while let Some((key, value)) = map.next_entry::<String, toml::Value>()? {
                    match key.as_str() {
                        "instance" => match String::deserialize(value) {
                            Ok(instance) => class.instance = instance,
                            Err(err) => {
                                error!(
                                    target: LOG_TARGET_CONFIG,
                                    "Config error: class.instance: {}", err
                                );
                            },
                        },
                        "general" => match String::deserialize(value) {
                            Ok(general) => class.general = general,
                            Err(err) => {
                                error!(
                                    target: LOG_TARGET_CONFIG,
                                    "Config error: class.instance: {}", err
                                );
                            },
                        },
                        key => warn!(target: LOG_TARGET_CONFIG, "Unrecognized class field: {key}"),
                    }
                }

                Ok(class)
            }
        }

        deserializer.deserialize_any(ClassVisitor)
    }
}

#[cfg(target_os = "macos")]
#[derive(ConfigDeserialize, Default, Debug, Clone, Copy, PartialEq, Eq)]
pub enum OptionAsAlt {
    /// The left `Option` key is treated as `Alt`.
    OnlyLeft,

    /// The right `Option` key is treated as `Alt`.
    OnlyRight,

    /// Both `Option` keys are treated as `Alt`.
    Both,

    /// No special handling is applied for `Option` key.
    #[default]
    None,
}<|MERGE_RESOLUTION|>--- conflicted
+++ resolved
@@ -81,16 +81,8 @@
             decorations: Default::default(),
             startup_mode: Default::default(),
             dynamic_padding: Default::default(),
-<<<<<<< HEAD
-            identity: Identity::default(),
-            opacity: Default::default(),
-            padding: Default::default(),
-            dimensions: Default::default(),
-            resize_increments: Default::default(),
-=======
             resize_increments: Default::default(),
             decorations_theme_variant: Default::default(),
->>>>>>> 78fa4d6f
             #[cfg(target_os = "macos")]
             option_as_alt: Default::default(),
         }
