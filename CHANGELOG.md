--- conflicted
+++ resolved
@@ -5,8 +5,6 @@
 
 The format is based on [Keep a Changelog](https://keepachangelog.com/en/1.0.0/).
 
-<<<<<<< HEAD
-=======
 ## 0.13.0
 
 ### Packaging
@@ -90,7 +88,6 @@
 - Config option `mouse.url`, use the `hints` config section
 - Config options `mouse.double_click` and `mouse.triple_click`
 
->>>>>>> 78fa4d6f
 ## 0.12.3
 
 ### Fixed
@@ -111,19 +108,11 @@
 
 ### Fixed
 
-<<<<<<< HEAD
-- Very long startup times on Wayland systems with broken xdg-portal setup.
-- Error on startup with `GLX` when using old mesa platforms
-- Character `;` inside the `URI` in `OSC 8` sequence breaking the URI
-- Selection on last line not updating correctly on resize
-- Keyboard input not working on macOS with some IMEs like Fig.io
-=======
 - Character `;` inside the `URI` in `OSC 8` sequence breaking the URI
 - Selection on last line not updating correctly on resize
 - Keyboard input not working on macOS with some IMEs like Fig.io
 - Very long startup times on Wayland systems with broken xdg-portal setup.
 - Error on startup with `GLX` when using old mesa platforms
->>>>>>> 78fa4d6f
 
 ## 0.12.0
 
