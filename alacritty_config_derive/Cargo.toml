[package]
name = "alacritty_config_derive"
<<<<<<< HEAD
version = "0.2.2"
=======
version = "0.2.3"
>>>>>>> bb8ea18e
authors = ["Christian Duerr <contact@christianduerr.com>"]
license = "MIT OR Apache-2.0"
description = "Failure resistant deserialization derive"
homepage = "https://github.com/alacritty/alacritty"
edition = "2021"
rust-version = "1.70.0"

[lib]
proc-macro = true

[dependencies]
proc-macro2 = "1.0.24"
quote = "1.0.7"
syn = { version = "2.0.16", features = ["derive", "parsing", "proc-macro", "printing"], default-features = false }

[dev-dependencies.alacritty_config]
path = "../alacritty_config"
<<<<<<< HEAD
version = "0.2.0"
=======
version = "0.2.1"
>>>>>>> bb8ea18e

[dev-dependencies]
log = "0.4.11"
serde = { version = "1.0.117", features = ["derive"] }
toml = "0.8.2"<|MERGE_RESOLUTION|>--- conflicted
+++ resolved
@@ -1,10 +1,6 @@
 [package]
 name = "alacritty_config_derive"
-<<<<<<< HEAD
-version = "0.2.2"
-=======
 version = "0.2.3"
->>>>>>> bb8ea18e
 authors = ["Christian Duerr <contact@christianduerr.com>"]
 license = "MIT OR Apache-2.0"
 description = "Failure resistant deserialization derive"
@@ -22,11 +18,7 @@
 
 [dev-dependencies.alacritty_config]
 path = "../alacritty_config"
-<<<<<<< HEAD
-version = "0.2.0"
-=======
 version = "0.2.1"
->>>>>>> bb8ea18e
 
 [dev-dependencies]
 log = "0.4.11"
