[package]
name = "alacritty_terminal"
<<<<<<< HEAD
version = "0.21.0"
=======
version = "0.23.0"
>>>>>>> bb8ea18e
authors = ["Christian Duerr <contact@christianduerr.com>", "Joe Wilm <joe@jwilm.com>"]
license = "Apache-2.0"
description = "Library for writing terminal emulators"
readme = "../README.md"
homepage = "https://github.com/alacritty/alacritty"
edition = "2021"
rust-version = "1.70.0"

[features]
default = ["serde"]
serde = ["dep:serde", "bitflags/serde", "vte/serde"]

[dependencies]
base64 = "0.22.0"
bitflags = "2.4.1"
home = "0.5.5"
libc = "0.2"
log = "0.4"
parking_lot = "0.12.0"
polling = "3.0.0"
regex-automata = "0.4.3"
unicode-width = "0.1"
vte = { git = "https://github.com/ayosec/vte-graphics.git", branch = "graphics", default-features = false, features = ["ansi", "serde"] }
serde = { version = "1", features = ["derive", "rc"], optional = true }
smallvec = { version = "1.13.1", features = ["serde"] }

[target.'cfg(unix)'.dependencies]
rustix-openpty = "0.1.1"
signal-hook = "0.3.10"

[target.'cfg(windows)'.dependencies]
piper = "0.2.1"
miow = "0.6.0"
windows-sys = { version = "0.48.0", features = [
    "Win32_System_Console",
    "Win32_Foundation",
    "Win32_Security",
    "Win32_System_LibraryLoader",
    "Win32_System_Threading",
    "Win32_System_WindowsProgramming",
]}

[dev-dependencies]
serde_json = "1.0.0"<|MERGE_RESOLUTION|>--- conflicted
+++ resolved
@@ -1,10 +1,6 @@
 [package]
 name = "alacritty_terminal"
-<<<<<<< HEAD
-version = "0.21.0"
-=======
 version = "0.23.0"
->>>>>>> bb8ea18e
 authors = ["Christian Duerr <contact@christianduerr.com>", "Joe Wilm <joe@jwilm.com>"]
 license = "Apache-2.0"
 description = "Library for writing terminal emulators"
