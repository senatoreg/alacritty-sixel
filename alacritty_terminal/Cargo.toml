--- conflicted
+++ resolved
@@ -1,10 +1,6 @@
 [package]
 name = "alacritty_terminal"
-<<<<<<< HEAD
-version = "0.19.1"
-=======
 version = "0.20.0"
->>>>>>> 78fa4d6f
 authors = ["Christian Duerr <contact@christianduerr.com>", "Joe Wilm <joe@jwilm.com>"]
 license = "Apache-2.0"
 description = "Library for writing terminal emulators"
@@ -13,19 +9,9 @@
 edition = "2021"
 rust-version = "1.70.0"
 
-<<<<<<< HEAD
-[dependencies.alacritty_config_derive]
-path = "../alacritty_config_derive"
-version = "0.2.1"
-
-[dependencies.alacritty_config]
-path = "../alacritty_config"
-version = "0.1.1"
-=======
 [features]
 default = ["serde"]
 serde = ["dep:serde", "bitflags/serde", "vte/serde"]
->>>>>>> 78fa4d6f
 
 [dependencies]
 base64 = "0.21.3"
