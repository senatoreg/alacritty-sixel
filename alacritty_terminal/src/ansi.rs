--- conflicted
+++ resolved
@@ -464,7 +464,6 @@
     /// Report text area size in characters.
     fn text_area_size_chars(&mut self) {}
 
-<<<<<<< HEAD
     /// Report a graphics attribute.
     fn graphics_attribute(&mut self, _: u16, _: u16) {}
 
@@ -475,10 +474,9 @@
 
     /// Insert a new graphic item.
     fn insert_graphic(&mut self, _data: GraphicData, _palette: Option<Vec<Rgb>>) {}
-=======
+
     /// Set hyperlink.
     fn set_hyperlink(&mut self, _: Option<Hyperlink>) {}
->>>>>>> 694a52bc
 }
 
 /// Terminal cursor configuration.
