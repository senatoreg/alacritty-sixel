--- conflicted
+++ resolved
@@ -26,12 +26,10 @@
         const STRIKEOUT                 = 0b0000_0010_0000_0000;
         const LEADING_WIDE_CHAR_SPACER  = 0b0000_0100_0000_0000;
         const DOUBLE_UNDERLINE          = 0b0000_1000_0000_0000;
-<<<<<<< HEAD
-        const GRAPHICS                  = 0b0001_0000_0000_0000;
-=======
         const UNDERCURL                 = 0b0001_0000_0000_0000;
         const DOTTED_UNDERLINE          = 0b0010_0000_0000_0000;
         const DASHED_UNDERLINE          = 0b0100_0000_0000_0000;
+        const GRAPHICS                  = 0b1000_0000_0000_0000;
         const ALL_UNDERLINES            = Self::UNDERLINE.bits | Self::DOUBLE_UNDERLINE.bits
                                         | Self::UNDERCURL.bits | Self::DOTTED_UNDERLINE.bits
                                         | Self::DASHED_UNDERLINE.bits;
@@ -82,7 +80,6 @@
         };
 
         Self { id, uri: uri.to_string() }
->>>>>>> 694a52bc
     }
 }
 
@@ -113,14 +110,12 @@
 pub struct CellExtra {
     zerowidth: Vec<char>,
 
-<<<<<<< HEAD
+    underline_color: Option<Color>,
+
+    hyperlink: Option<Hyperlink>,
+
     #[serde(skip)]
     graphic: Option<Box<GraphicCell>>,
-=======
-    underline_color: Option<Color>,
-
-    hyperlink: Option<Hyperlink>,
->>>>>>> 694a52bc
 }
 
 /// Content and attributes of a single cell in the terminal grid.
@@ -169,8 +164,8 @@
     /// Write the graphic data in the cell.
     #[inline]
     pub fn set_graphic(&mut self, graphic_cell: GraphicCell) {
-        let mut extra = self.extra.get_or_insert_with(Default::default);
-        extra.graphic = Some(Box::new(graphic_cell));
+        let extra = self.extra.get_or_insert_with(Default::default);
+        Arc::make_mut(extra).graphic = Some(Box::new(graphic_cell));
 
         self.flags_mut().insert(Flags::GRAPHICS);
     }
