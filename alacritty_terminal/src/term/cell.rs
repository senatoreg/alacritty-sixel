--- conflicted
+++ resolved
@@ -187,21 +187,6 @@
         self.extra.as_ref()?.underline_color
     }
 
-<<<<<<< HEAD
-    /// Graphic present in the cell.
-    #[inline]
-    pub fn graphic(&self) -> Option<&GraphicCell> {
-        self.extra.as_deref().and_then(|extra| extra.graphic.as_deref())
-    }
-
-    /// Write the graphic data in the cell.
-    #[inline]
-    pub fn set_graphic(&mut self, graphic_cell: GraphicCell) {
-        let extra = self.extra.get_or_insert_with(Default::default);
-        Arc::make_mut(extra).graphic = Some(Box::new(graphic_cell));
-
-        self.flags_mut().insert(Flags::GRAPHICS);
-=======
     /// Set hyperlink.
     pub fn set_hyperlink(&mut self, hyperlink: Option<Hyperlink>) {
         let should_drop = hyperlink.is_none()
@@ -221,7 +206,21 @@
     #[inline]
     pub fn hyperlink(&self) -> Option<Hyperlink> {
         self.extra.as_ref()?.hyperlink.clone()
->>>>>>> e9ee8dcd
+    }
+
+    /// Graphic present in the cell.
+    #[inline]
+    pub fn graphic(&self) -> Option<&GraphicCell> {
+        self.extra.as_deref().and_then(|extra| extra.graphic.as_deref())
+    }
+
+    /// Write the graphic data in the cell.
+    #[inline]
+    pub fn set_graphic(&mut self, graphic_cell: GraphicCell) {
+        let extra = self.extra.get_or_insert_with(Default::default);
+        Arc::make_mut(extra).graphic = Some(Box::new(graphic_cell));
+
+        self.flags_mut().insert(Flags::GRAPHICS);
     }
 }
 
