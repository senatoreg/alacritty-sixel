--- conflicted
+++ resolved
@@ -25,12 +25,9 @@
         const STRIKEOUT                 = 0b0000_0010_0000_0000;
         const LEADING_WIDE_CHAR_SPACER  = 0b0000_0100_0000_0000;
         const DOUBLE_UNDERLINE          = 0b0000_1000_0000_0000;
-<<<<<<< HEAD
         const GRAPHICS                  = 0b0001_0000_0000_0000;
-=======
         const UNDERCURL                 = 0b0001_0000_0000_0000;
         const ALL_UNDERLINES            = Self::UNDERLINE.bits | Self::DOUBLE_UNDERLINE.bits | Self::UNDERCURL.bits;
->>>>>>> d1608dd0
     }
 }
 
