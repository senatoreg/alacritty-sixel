--- conflicted
+++ resolved
@@ -289,17 +289,15 @@
     /// term is set.
     title_stack: Vec<Option<String>>,
 
-<<<<<<< HEAD
-    /// Information about cell dimensions.
+    /// Data to add graphics to a grid.
+    graphics: Graphics,
+
+    /// Information about damaged cells.
+    damage: TermDamageState,
+
+    /// For graphic data
     cell_width: usize,
     cell_height: usize,
-
-    /// Data to add graphics to a grid.
-    graphics: Graphics,
-=======
->>>>>>> d5cad2a8
-    /// Information about damaged cells.
-    damage: TermDamageState,
 }
 
 impl<T> Term<T> {
@@ -358,13 +356,10 @@
             title: None,
             title_stack: Vec::new(),
             selection: None,
-<<<<<<< HEAD
-            cell_width: size.cell_width as usize,
-            cell_height: size.cell_height as usize,
             graphics: Graphics::default(),
-=======
->>>>>>> d5cad2a8
             damage,
+            cell_width: 0,
+            cell_height: 0,
         }
     }
 
@@ -587,6 +582,12 @@
     /// `None`.
     pub fn graphics_take_queues(&mut self) -> Option<UpdateQueues> {
         self.graphics.take_queues()
+    }
+
+    /// Update cell size for graphic data
+    pub fn update_cell_size(&mut self, cell_width: usize, cell_height: usize) {
+        self.cell_width = cell_width;
+        self.cell_height = cell_height;
     }
 
     /// Resize terminal to new dimensions.
@@ -2019,6 +2020,10 @@
             if !self.mode.contains(TermMode::SIXEL_PRIV_PALETTE) {
                 self.graphics.sixel_shared_palette = Some(palette);
             }
+        }
+
+        if self.cell_width == 0 || self.cell_height == 0 {
+            return;
         }
 
         if graphic.width > MAX_GRAPHIC_DIMENSIONS[0] || graphic.height > MAX_GRAPHIC_DIMENSIONS[1] {
