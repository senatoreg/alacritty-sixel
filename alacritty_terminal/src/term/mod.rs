//! Exports the `Term` type which is a high-level API for the Grid.

use std::ops::{Index, IndexMut, Range};
use std::sync::Arc;
use std::{cmp, mem, ptr, slice, str};

#[cfg(feature = "serde")]
use serde::{Deserialize, Serialize};

use base64::engine::general_purpose::STANDARD as Base64;
use base64::Engine;
use bitflags::bitflags;
use log::{debug, trace};
use unicode_width::UnicodeWidthChar;
use vte::Params;

use crate::event::{Event, EventListener};
use crate::grid::{Dimensions, Grid, GridIterator, Scroll};
use crate::index::{self, Boundary, Column, Direction, Line, Point, Side};
use crate::selection::{Selection, SelectionRange, SelectionType};
use crate::graphics::{
    sixel, GraphicCell, GraphicData, Graphics, TextureRef, UpdateQueues, MAX_GRAPHIC_DIMENSIONS,
};
use crate::term::cell::{Cell, Flags, LineLength};
use crate::term::color::Colors;
use crate::vi_mode::{ViModeCursor, ViMotion};
use crate::vte::ansi::{
    self, Attr, CharsetIndex, Color, CursorShape, CursorStyle, Handler, Hyperlink, KeyboardModes,
    KeyboardModesApplyBehavior, NamedColor, NamedMode, NamedPrivateMode, PrivateMode, Rgb,
    StandardCharset,
};
use crate::vte::Params;

use crate::graphics::{Graphics, UpdateQueues};

pub mod cell;
pub mod color;
pub mod search;

/// Minimum number of columns.
///
/// A minimum of 2 is necessary to hold fullwidth unicode characters.
pub const MIN_COLUMNS: usize = 2;

/// Minimum number of visible lines.
pub const MIN_SCREEN_LINES: usize = 1;

/// Max size of the window title stack.
const TITLE_STACK_MAX_DEPTH: usize = 4096;

/// Default semantic escape characters.
pub const SEMANTIC_ESCAPE_CHARS: &str = ",│`|:\"' ()[]{}<>\t";

/// Max size of the keyboard modes.
const KEYBOARD_MODE_STACK_MAX_DEPTH: usize = TITLE_STACK_MAX_DEPTH;

/// Default tab interval, corresponding to terminfo `it` value.
const INITIAL_TABSTOPS: usize = 8;

bitflags! {
    #[derive(Debug, Clone, Copy, PartialEq, Eq, Hash)]
    pub struct TermMode: u32 {
        const NONE                    = 0;
        const SHOW_CURSOR             = 0b0000_0000_0000_0000_0000_0001;
        const APP_CURSOR              = 0b0000_0000_0000_0000_0000_0010;
        const APP_KEYPAD              = 0b0000_0000_0000_0000_0000_0100;
        const MOUSE_REPORT_CLICK      = 0b0000_0000_0000_0000_0000_1000;
        const BRACKETED_PASTE         = 0b0000_0000_0000_0000_0001_0000;
        const SGR_MOUSE               = 0b0000_0000_0000_0000_0010_0000;
        const MOUSE_MOTION            = 0b0000_0000_0000_0000_0100_0000;
        const LINE_WRAP               = 0b0000_0000_0000_0000_1000_0000;
        const LINE_FEED_NEW_LINE      = 0b0000_0000_0000_0001_0000_0000;
        const ORIGIN                  = 0b0000_0000_0000_0010_0000_0000;
        const INSERT                  = 0b0000_0000_0000_0100_0000_0000;
        const FOCUS_IN_OUT            = 0b0000_0000_0000_1000_0000_0000;
        const ALT_SCREEN              = 0b0000_0000_0001_0000_0000_0000;
        const MOUSE_DRAG              = 0b0000_0000_0010_0000_0000_0000;
        const MOUSE_MODE              = 0b0000_0000_0010_0000_0100_1000;
        const UTF8_MOUSE              = 0b0000_0000_0100_0000_0000_0000;
        const ALTERNATE_SCROLL        = 0b0000_0000_1000_0000_0000_0000;
        const VI                      = 0b0000_0001_0000_0000_0000_0000;
        const URGENCY_HINTS           = 0b0000_0010_0000_0000_0000_0000;
        const DISAMBIGUATE_ESC_CODES  = 0b0000_0100_0000_0000_0000_0000;
        const REPORT_EVENT_TYPES      = 0b0000_1000_0000_0000_0000_0000;
        const REPORT_ALTERNATE_KEYS   = 0b0001_0000_0000_0000_0000_0000;
        const REPORT_ALL_KEYS_AS_ESC  = 0b0010_0000_0000_0000_0000_0000;
        const REPORT_ASSOCIATED_TEXT  = 0b0100_0000_0000_0000_0000_0000;
        const KITTY_KEYBOARD_PROTOCOL = Self::DISAMBIGUATE_ESC_CODES.bits()
                                      | Self::REPORT_EVENT_TYPES.bits()
                                      | Self::REPORT_ALTERNATE_KEYS.bits()
                                      | Self::REPORT_ALL_KEYS_AS_ESC.bits()
                                      | Self::REPORT_ASSOCIATED_TEXT.bits();
        const SIXEL_DISPLAY       = 0b0100_0000_0000_0000_0000;
        const SIXEL_PRIV_PALETTE  = 0b1000_0000_0000_0000_0000;
        const SIXEL_CURSOR_TO_THE_RIGHT  = 0b0001_0000_0000_0000_0000_0000;
         const ANY                    = u32::MAX;

        const SIXEL_DISPLAY             = 1 << 28;
        const SIXEL_PRIV_PALETTE        = 1 << 29;
        const SIXEL_CURSOR_TO_THE_RIGHT = 1 << 31;
    }
}

impl From<KeyboardModes> for TermMode {
    fn from(value: KeyboardModes) -> Self {
        let mut mode = Self::empty();

        let disambiguate_esc_codes = value.contains(KeyboardModes::DISAMBIGUATE_ESC_CODES);
        mode.set(TermMode::DISAMBIGUATE_ESC_CODES, disambiguate_esc_codes);

        let report_event_types = value.contains(KeyboardModes::REPORT_EVENT_TYPES);
        mode.set(TermMode::REPORT_EVENT_TYPES, report_event_types);

        let report_alternate_keys = value.contains(KeyboardModes::REPORT_ALTERNATE_KEYS);
        mode.set(TermMode::REPORT_ALTERNATE_KEYS, report_alternate_keys);

        let report_all_keys_as_esc = value.contains(KeyboardModes::REPORT_ALL_KEYS_AS_ESC);
        mode.set(TermMode::REPORT_ALL_KEYS_AS_ESC, report_all_keys_as_esc);

        let report_associated_text = value.contains(KeyboardModes::REPORT_ASSOCIATED_TEXT);
        mode.set(TermMode::REPORT_ASSOCIATED_TEXT, report_associated_text);

        mode
    }
}

impl Default for TermMode {
    fn default() -> TermMode {
        TermMode::SHOW_CURSOR
            | TermMode::LINE_WRAP
            | TermMode::ALTERNATE_SCROLL
            | TermMode::URGENCY_HINTS
            | TermMode::SIXEL_PRIV_PALETTE
    }
}

/// Convert a terminal point to a viewport relative point.
#[inline]
pub fn point_to_viewport(display_offset: usize, point: Point) -> Option<Point<usize>> {
    let viewport_line = point.line.0 + display_offset as i32;
    usize::try_from(viewport_line).ok().map(|line| Point::new(line, point.column))
}

/// Convert a viewport relative point to a terminal point.
#[inline]
pub fn viewport_to_point(display_offset: usize, point: Point<usize>) -> Point {
    let line = Line(point.line as i32) - display_offset;
    Point::new(line, point.column)
}

#[derive(Clone, Copy, Debug, PartialEq, Eq)]
pub struct LineDamageBounds {
    /// Damaged line number.
    pub line: usize,

    /// Leftmost damaged column.
    pub left: usize,

    /// Rightmost damaged column.
    pub right: usize,
}

impl LineDamageBounds {
    #[inline]
    pub fn new(line: usize, left: usize, right: usize) -> Self {
        Self { line, left, right }
    }

    #[inline]
    pub fn undamaged(line: usize, num_cols: usize) -> Self {
        Self { line, left: num_cols, right: 0 }
    }

    #[inline]
    pub fn reset(&mut self, num_cols: usize) {
        *self = Self::undamaged(self.line, num_cols);
    }

    #[inline]
    pub fn expand(&mut self, left: usize, right: usize) {
        self.left = cmp::min(self.left, left);
        self.right = cmp::max(self.right, right);
    }

    #[inline]
    pub fn is_damaged(&self) -> bool {
        self.left <= self.right
    }
}

/// Terminal damage information collected since the last [`Term::reset_damage`] call.
#[derive(Debug)]
pub enum TermDamage<'a> {
    /// The entire terminal is damaged.
    Full,

    /// Iterator over damaged lines in the terminal.
    Partial(TermDamageIterator<'a>),
}

/// Iterator over the terminal's viewport damaged lines.
#[derive(Clone, Debug)]
pub struct TermDamageIterator<'a> {
    line_damage: slice::Iter<'a, LineDamageBounds>,
    display_offset: usize,
}

impl<'a> TermDamageIterator<'a> {
    pub fn new(line_damage: &'a [LineDamageBounds], display_offset: usize) -> Self {
        let num_lines = line_damage.len();
        // Filter out invisible damage.
        let line_damage = &line_damage[..num_lines.saturating_sub(display_offset)];
        Self { display_offset, line_damage: line_damage.iter() }
    }
}

impl<'a> Iterator for TermDamageIterator<'a> {
    type Item = LineDamageBounds;

    fn next(&mut self) -> Option<Self::Item> {
        self.line_damage.find_map(|line| {
            line.is_damaged().then_some(LineDamageBounds::new(
                line.line + self.display_offset,
                line.left,
                line.right,
            ))
        })
    }
}

/// State of the terminal damage.
struct TermDamageState {
    /// Hint whether terminal should be damaged entirely regardless of the actual damage changes.
    full: bool,

    /// Information about damage on terminal lines.
    lines: Vec<LineDamageBounds>,

    /// Old terminal cursor point.
    last_cursor: Point,
}

impl TermDamageState {
    fn new(num_cols: usize, num_lines: usize) -> Self {
        let lines =
            (0..num_lines).map(|line| LineDamageBounds::undamaged(line, num_cols)).collect();

        Self { full: true, lines, last_cursor: Default::default() }
    }

    #[inline]
    fn resize(&mut self, num_cols: usize, num_lines: usize) {
        // Reset point, so old cursor won't end up outside of the viewport.
        self.last_cursor = Default::default();
        self.full = true;

        self.lines.clear();
        self.lines.reserve(num_lines);
        for line in 0..num_lines {
            self.lines.push(LineDamageBounds::undamaged(line, num_cols));
        }
    }

    /// Damage point inside of the viewport.
    #[inline]
    fn damage_point(&mut self, point: Point<usize>) {
        self.damage_line(point.line, point.column.0, point.column.0);
    }

    /// Expand `line`'s damage to span at least `left` to `right` column.
    #[inline]
    fn damage_line(&mut self, line: usize, left: usize, right: usize) {
        self.lines[line].expand(left, right);
    }

    /// Reset information about terminal damage.
    fn reset(&mut self, num_cols: usize) {
        self.full = false;
        self.lines.iter_mut().for_each(|line| line.reset(num_cols));
    }
}

pub struct Term<T> {
    /// Terminal focus controlling the cursor shape.
    pub is_focused: bool,

    /// Cursor for keyboard selection.
    pub vi_mode_cursor: ViModeCursor,

    pub selection: Option<Selection>,

    /// Currently active grid.
    ///
    /// Tracks the screen buffer currently in use. While the alternate screen buffer is active,
    /// this will be the alternate grid. Otherwise it is the primary screen buffer.
    grid: Grid<Cell>,

    /// Currently inactive grid.
    ///
    /// Opposite of the active grid. While the alternate screen buffer is active, this will be the
    /// primary grid. Otherwise it is the alternate screen buffer.
    inactive_grid: Grid<Cell>,

    /// Index into `charsets`, pointing to what ASCII is currently being mapped to.
    active_charset: CharsetIndex,

    /// Tabstops.
    tabs: TabStops,

    /// Mode flags.
    mode: TermMode,

    /// Scroll region.
    ///
    /// Range going from top to bottom of the terminal, indexed from the top of the viewport.
    scroll_region: Range<Line>,

    /// Modified terminal colors.
    colors: Colors,

    /// Current style of the cursor.
    cursor_style: Option<CursorStyle>,

    /// Proxy for sending events to the event loop.
    event_proxy: T,

    /// Current title of the window.
    title: Option<String>,

    /// Stack of saved window titles. When a title is popped from this stack, the `title` for the
    /// term is set.
    title_stack: Vec<Option<String>>,

    /// Data to add graphics to a grid.
<<<<<<< HEAD
    graphics: Graphics,
=======
    pub(crate) graphics: Graphics,
>>>>>>> e1da266d

    /// The stack for the keyboard modes.
    keyboard_mode_stack: Vec<KeyboardModes>,

    /// Currently inactive keyboard mode stack.
    inactive_keyboard_mode_stack: Vec<KeyboardModes>,

    /// Information about damaged cells.
    damage: TermDamageState,

    /// For graphic data
    cell_width: usize,
    cell_height: usize,

    /// Config directly for the terminal.
    config: Config,
}

/// Configuration options for the [`Term`].
#[derive(Debug, Clone, PartialEq, Eq)]
pub struct Config {
    /// The maximum amount of scrolling history.
    pub scrolling_history: usize,

    /// Default cursor style to reset the cursor to.
    pub default_cursor_style: CursorStyle,

    /// Cursor style for Vi mode.
    pub vi_mode_cursor_style: Option<CursorStyle>,

    /// The characters which terminate semantic selection.
    ///
    /// The default value is [`SEMANTIC_ESCAPE_CHARS`].
    pub semantic_escape_chars: String,

    /// Whether to enable kitty keyboard protocol.
    pub kitty_keyboard: bool,

    /// OSC52 support mode.
    pub osc52: Osc52,
}

impl Default for Config {
    fn default() -> Self {
        Self {
            scrolling_history: 10000,
            semantic_escape_chars: SEMANTIC_ESCAPE_CHARS.to_owned(),
            default_cursor_style: Default::default(),
            vi_mode_cursor_style: Default::default(),
            kitty_keyboard: Default::default(),
            osc52: Default::default(),
        }
    }
}

/// OSC 52 behavior.
#[derive(Debug, Clone, Copy, PartialEq, Eq, Default)]
#[cfg_attr(feature = "serde", derive(Serialize, Deserialize), serde(rename_all = "lowercase"))]
pub enum Osc52 {
    /// The handling of the escape sequence is disabled.
    Disabled,
    /// Only copy sequence is accepted.
    ///
    /// This option is the default as a compromise between entirely
    /// disabling it (the most secure) and allowing `paste` (the less secure).
    #[default]
    OnlyCopy,
    /// Only paste sequence is accepted.
    OnlyPaste,
    /// Both are accepted.
    CopyPaste,
}

impl<T> Term<T> {
    #[inline]
    pub fn scroll_display(&mut self, scroll: Scroll)
    where
        T: EventListener,
    {
        let old_display_offset = self.grid.display_offset();
        self.grid.scroll_display(scroll);
        self.event_proxy.send_event(Event::MouseCursorDirty);

        // Clamp vi mode cursor to the viewport.
        let viewport_start = -(self.grid.display_offset() as i32);
        let viewport_end = viewport_start + self.bottommost_line().0;
        let vi_cursor_line = &mut self.vi_mode_cursor.point.line.0;
        *vi_cursor_line = cmp::min(viewport_end, cmp::max(viewport_start, *vi_cursor_line));
        self.vi_mode_recompute_selection();

        // Damage everything if display offset changed.
        if old_display_offset != self.grid().display_offset() {
            self.mark_fully_damaged();
        }
    }

    pub fn new<D: Dimensions>(options: Config, dimensions: &D, event_proxy: T) -> Term<T> {
        let num_cols = dimensions.columns();
        let num_lines = dimensions.screen_lines();

        let history_size = options.scrolling_history;
        let grid = Grid::new(num_lines, num_cols, history_size);
        let alt = Grid::new(num_lines, num_cols, 0);

        let tabs = TabStops::new(grid.columns());

        let scroll_region = Line(0)..Line(grid.screen_lines() as i32);

        // Initialize terminal damage, covering the entire terminal upon launch.
        let damage = TermDamageState::new(num_cols, num_lines);

        Term {
            grid,
            inactive_grid: alt,
            active_charset: Default::default(),
            vi_mode_cursor: Default::default(),
            tabs,
            mode: Default::default(),
            scroll_region,
            colors: color::Colors::default(),
            cursor_style: None,
            event_proxy,
            is_focused: true,
            title: None,
            title_stack: Default::default(),
            keyboard_mode_stack: Default::default(),
            inactive_keyboard_mode_stack: Default::default(),
            selection: None,
<<<<<<< HEAD
            graphics: Graphics::default(),
=======
            graphics: Graphics::new(dimensions),
>>>>>>> e1da266d
            damage,
            cell_width: 0,
            cell_height: 0,
            config: options,
        }
    }

    /// Collect the information about the changes in the lines, which
    /// could be used to minimize the amount of drawing operations.
    ///
    /// The user controlled elements, like `Vi` mode cursor and `Selection` are **not** part of the
    /// collected damage state. Those could easily be tracked by comparing their old and new
    /// value between adjacent frames.
    ///
    /// After reading damage [`reset_damage`] should be called.
    ///
    /// [`reset_damage`]: Self::reset_damage
    #[must_use]
    pub fn damage(&mut self) -> TermDamage<'_> {
        // Ensure the entire terminal is damaged after entering insert mode.
        // Leaving is handled in the ansi handler.
        if self.mode.contains(TermMode::INSERT) {
            self.mark_fully_damaged();
        }

        let previous_cursor = mem::replace(&mut self.damage.last_cursor, self.grid.cursor.point);

        if self.damage.full {
            return TermDamage::Full;
        }

        // Add information about old cursor position and new one if they are not the same, so we
        // cover everything that was produced by `Term::input`.
        if self.damage.last_cursor != previous_cursor {
            // Cursor coordinates are always inside viewport even if you have `display_offset`.
            let point = Point::new(previous_cursor.line.0 as usize, previous_cursor.column);
            self.damage.damage_point(point);
        }

        // Always damage current cursor.
        self.damage_cursor();

        // NOTE: damage which changes all the content when the display offset is non-zero (e.g.
        // scrolling) is handled via full damage.
        let display_offset = self.grid().display_offset();
        TermDamage::Partial(TermDamageIterator::new(&self.damage.lines, display_offset))
    }

    /// Resets the terminal damage information.
    pub fn reset_damage(&mut self) {
        self.damage.reset(self.columns());
    }

    #[inline]
    fn mark_fully_damaged(&mut self) {
        self.damage.full = true;
    }

    #[inline]
    pub(crate) fn mark_line_damaged(&mut self, line: Line) {
        self.damage.damage_line(line.0 as usize, 0, self.columns() - 1);
    }

    /// Set new options for the [`Term`].
    pub fn set_options(&mut self, options: Config)
    where
        T: EventListener,
    {
        let old_config = mem::replace(&mut self.config, options);

        let title_event = match &self.title {
            Some(title) => Event::Title(title.clone()),
            None => Event::ResetTitle,
        };

        self.event_proxy.send_event(title_event);

        if self.mode.contains(TermMode::ALT_SCREEN) {
            self.inactive_grid.update_history(self.config.scrolling_history);
        } else {
            self.grid.update_history(self.config.scrolling_history);
        }

        if self.config.kitty_keyboard != old_config.kitty_keyboard {
            self.keyboard_mode_stack = Vec::new();
            self.inactive_keyboard_mode_stack = Vec::new();
            self.mode.remove(TermMode::KITTY_KEYBOARD_PROTOCOL);
        }

        // Damage everything on config updates.
        self.mark_fully_damaged();
    }

    /// Convert the active selection to a String.
    pub fn selection_to_string(&self) -> Option<String> {
        let selection_range = self.selection.as_ref().and_then(|s| s.to_range(self))?;
        let SelectionRange { start, end, .. } = selection_range;

        let mut res = String::new();

        match self.selection.as_ref() {
            Some(Selection { ty: SelectionType::Block, .. }) => {
                for line in (start.line.0..end.line.0).map(Line::from) {
                    res += self
                        .line_to_string(line, start.column..end.column, start.column.0 != 0)
                        .trim_end();
                    res += "\n";
                }

                res += self.line_to_string(end.line, start.column..end.column, true).trim_end();
            },
            Some(Selection { ty: SelectionType::Lines, .. }) => {
                res = self.bounds_to_string(start, end) + "\n";
            },
            _ => {
                res = self.bounds_to_string(start, end);
            },
        }

        Some(res)
    }

    /// Convert range between two points to a String.
    pub fn bounds_to_string(&self, start: Point, end: Point) -> String {
        let mut res = String::new();

        for line in (start.line.0..=end.line.0).map(Line::from) {
            let start_col = if line == start.line { start.column } else { Column(0) };
            let end_col = if line == end.line { end.column } else { self.last_column() };

            res += &self.line_to_string(line, start_col..end_col, line == end.line);
        }

        res.strip_suffix('\n').map(str::to_owned).unwrap_or(res)
    }

    /// Convert a single line in the grid to a String.
    fn line_to_string(
        &self,
        line: Line,
        mut cols: Range<Column>,
        include_wrapped_wide: bool,
    ) -> String {
        let mut text = String::new();

        let grid_line = &self.grid[line];
        let line_length = cmp::min(grid_line.line_length(), cols.end + 1);

        // Include wide char when trailing spacer is selected.
        if grid_line[cols.start].flags.contains(Flags::WIDE_CHAR_SPACER) {
            cols.start -= 1;
        }

        let mut tab_mode = false;
        for column in (cols.start.0..line_length.0).map(Column::from) {
            let cell = &grid_line[column];

            // Skip over cells until next tab-stop once a tab was found.
            if tab_mode {
                if self.tabs[column] || cell.c != ' ' {
                    tab_mode = false;
                } else {
                    continue;
                }
            }

            if cell.c == '\t' {
                tab_mode = true;
            }

            if !cell.flags.intersects(Flags::WIDE_CHAR_SPACER | Flags::LEADING_WIDE_CHAR_SPACER) {
                // Push cells primary character.
                text.push(cell.c);

                // Push zero-width characters.
                for c in cell.zerowidth().into_iter().flatten() {
                    text.push(*c);
                }
            }
        }

        if cols.end >= self.columns() - 1
            && (line_length.0 == 0
                || !self.grid[line][line_length - 1].flags.contains(Flags::WRAPLINE))
        {
            text.push('\n');
        }

        // If wide char is not part of the selection, but leading spacer is, include it.
        if line_length == self.columns()
            && line_length.0 >= 2
            && grid_line[line_length - 1].flags.contains(Flags::LEADING_WIDE_CHAR_SPACER)
            && include_wrapped_wide
        {
            text.push(self.grid[line - 1i32][Column(0)].c);
        }

        text
    }

    /// Terminal content required for rendering.
    #[inline]
    pub fn renderable_content(&self) -> RenderableContent<'_>
    where
        T: EventListener,
    {
        RenderableContent::new(self)
    }

    /// Access to the raw grid data structure.
    pub fn grid(&self) -> &Grid<Cell> {
        &self.grid
    }

    /// Mutable access to the raw grid data structure.
    pub fn grid_mut(&mut self) -> &mut Grid<Cell> {
        &mut self.grid
    }

    /// Get queues to update graphic data. If both queues are empty, it returns
    /// `None`.
    pub fn graphics_take_queues(&mut self) -> Option<UpdateQueues> {
        self.graphics.take_queues()
    }

<<<<<<< HEAD
    /// Update cell size for graphic data
    pub fn update_cell_size(&mut self, cell_width: usize, cell_height: usize) {
        self.cell_width = cell_width;
        self.cell_height = cell_height;
    }

=======
>>>>>>> e1da266d
    /// Resize terminal to new dimensions.
    pub fn resize<S: Dimensions>(&mut self, size: S) {
        let old_cols = self.columns();
        let old_lines = self.screen_lines();

        let num_cols = size.columns();
        let num_lines = size.screen_lines();

        if old_cols == num_cols && old_lines == num_lines {
            debug!("Term::resize dimensions unchanged");
            return;
        }

        debug!("New num_cols is {} and num_lines is {}", num_cols, num_lines);

        // Move vi mode cursor with the content.
        let history_size = self.history_size();
        let mut delta = num_lines as i32 - old_lines as i32;
        let min_delta = cmp::min(0, num_lines as i32 - self.grid.cursor.point.line.0 - 1);
        delta = cmp::min(cmp::max(delta, min_delta), history_size as i32);
        self.vi_mode_cursor.point.line += delta;

        let is_alt = self.mode.contains(TermMode::ALT_SCREEN);
        self.grid.resize(!is_alt, num_lines, num_cols);
        self.inactive_grid.resize(is_alt, num_lines, num_cols);

        // Invalidate selection and tabs only when necessary.
        if old_cols != num_cols {
            self.selection = None;

            // Recreate tabs list.
            self.tabs.resize(num_cols);
        } else if let Some(selection) = self.selection.take() {
            let max_lines = cmp::max(num_lines, old_lines) as i32;
            let range = Line(0)..Line(max_lines);
            self.selection = selection.rotate(self, &range, -delta);
        }

        // Clamp vi cursor to viewport.
        let vi_point = self.vi_mode_cursor.point;
        let viewport_top = Line(-(self.grid.display_offset() as i32));
        let viewport_bottom = viewport_top + self.bottommost_line();
        self.vi_mode_cursor.point.line =
            cmp::max(cmp::min(vi_point.line, viewport_bottom), viewport_top);
        self.vi_mode_cursor.point.column = cmp::min(vi_point.column, self.last_column());

        // Reset scrolling region.
        self.scroll_region = Line(0)..Line(self.screen_lines() as i32);

        // Resize damage information.
        self.damage.resize(num_cols, num_lines);

        // Update size information for graphics.
        self.graphics.resize(&size);
    }

    /// Active terminal modes.
    #[inline]
    pub fn mode(&self) -> &TermMode {
        &self.mode
    }

    /// Swap primary and alternate screen buffer.
    pub fn swap_alt(&mut self) {
        if !self.mode.contains(TermMode::ALT_SCREEN) {
            // Set alt screen cursor to the current primary screen cursor.
            self.inactive_grid.cursor = self.grid.cursor.clone();

            // Drop information about the primary screens saved cursor.
            self.grid.saved_cursor = self.grid.cursor.clone();

            // Reset alternate screen contents.
            self.inactive_grid.reset_region(..);
        }

        mem::swap(&mut self.keyboard_mode_stack, &mut self.inactive_keyboard_mode_stack);
        let keyboard_mode =
            self.keyboard_mode_stack.last().copied().unwrap_or(KeyboardModes::NO_MODE).into();
        self.set_keyboard_mode(keyboard_mode, KeyboardModesApplyBehavior::Replace);

        mem::swap(&mut self.grid, &mut self.inactive_grid);
        self.mode ^= TermMode::ALT_SCREEN;
        self.selection = None;
        self.mark_fully_damaged();
    }

    /// Scroll screen down.
    ///
    /// Text moves down; clear at bottom
    /// Expects origin to be in scroll range.
    #[inline]
    fn scroll_down_relative(&mut self, origin: Line, mut lines: usize) {
        trace!("Scrolling down relative: origin={}, lines={}", origin, lines);

        lines = cmp::min(lines, (self.scroll_region.end - self.scroll_region.start).0 as usize);
        lines = cmp::min(lines, (self.scroll_region.end - origin).0 as usize);

        let region = origin..self.scroll_region.end;

        // Scroll selection.
        self.selection =
            self.selection.take().and_then(|s| s.rotate(self, &region, -(lines as i32)));

        // Scroll vi mode cursor.
        let line = &mut self.vi_mode_cursor.point.line;
        if region.start <= *line && region.end > *line {
            *line = cmp::min(*line + lines, region.end - 1);
        }

        // Scroll between origin and bottom
        self.grid.scroll_down(&region, lines);
        self.mark_fully_damaged();
    }

    /// Scroll screen up
    ///
    /// Text moves up; clear at top
    /// Expects origin to be in scroll range.
    #[inline]
    fn scroll_up_relative(&mut self, origin: Line, mut lines: usize) {
        trace!("Scrolling up relative: origin={}, lines={}", origin, lines);

        lines = cmp::min(lines, (self.scroll_region.end - self.scroll_region.start).0 as usize);

        let region = origin..self.scroll_region.end;

        // Scroll selection.
        self.selection = self.selection.take().and_then(|s| s.rotate(self, &region, lines as i32));

        self.grid.scroll_up(&region, lines);

        // Scroll vi mode cursor.
        let viewport_top = Line(-(self.grid.display_offset() as i32));
        let top = if region.start == 0 { viewport_top } else { region.start };
        let line = &mut self.vi_mode_cursor.point.line;
        if (top <= *line) && region.end > *line {
            *line = cmp::max(*line - lines, top);
        }
        self.mark_fully_damaged();
    }

    fn deccolm(&mut self)
    where
        T: EventListener,
    {
        // Setting 132 column font makes no sense, but run the other side effects.
        // Clear scrolling region.
        self.set_scrolling_region(1, None);

        // Clear grid.
        self.grid.reset_region(..);
        self.mark_fully_damaged();
    }

    #[inline]
    pub fn exit(&mut self)
    where
        T: EventListener,
    {
        self.event_proxy.send_event(Event::Exit);
    }

    /// Toggle the vi mode.
    #[inline]
    pub fn toggle_vi_mode(&mut self)
    where
        T: EventListener,
    {
        self.mode ^= TermMode::VI;

        if self.mode.contains(TermMode::VI) {
            let display_offset = self.grid.display_offset() as i32;
            if self.grid.cursor.point.line > self.bottommost_line() - display_offset {
                // Move cursor to top-left if terminal cursor is not visible.
                let point = Point::new(Line(-display_offset), Column(0));
                self.vi_mode_cursor = ViModeCursor::new(point);
            } else {
                // Reset vi mode cursor position to match primary cursor.
                self.vi_mode_cursor = ViModeCursor::new(self.grid.cursor.point);
            }
        }

        // Update UI about cursor blinking state changes.
        self.event_proxy.send_event(Event::CursorBlinkingChange);
    }

    /// Move vi mode cursor.
    #[inline]
    pub fn vi_motion(&mut self, motion: ViMotion)
    where
        T: EventListener,
    {
        // Require vi mode to be active.
        if !self.mode.contains(TermMode::VI) {
            return;
        }

        // Move cursor.
        self.vi_mode_cursor = self.vi_mode_cursor.motion(self, motion);
        self.vi_mode_recompute_selection();
    }

    /// Move vi cursor to a point in the grid.
    #[inline]
    pub fn vi_goto_point(&mut self, point: Point)
    where
        T: EventListener,
    {
        // Move viewport to make point visible.
        self.scroll_to_point(point);

        // Move vi cursor to the point.
        self.vi_mode_cursor.point = point;

        self.vi_mode_recompute_selection();
    }

    /// Update the active selection to match the vi mode cursor position.
    #[inline]
    fn vi_mode_recompute_selection(&mut self) {
        // Require vi mode to be active.
        if !self.mode.contains(TermMode::VI) {
            return;
        }

        // Update only if non-empty selection is present.
        if let Some(selection) = self.selection.as_mut().filter(|s| !s.is_empty()) {
            selection.update(self.vi_mode_cursor.point, Side::Left);
            selection.include_all();
        }
    }

    /// Scroll display to point if it is outside of viewport.
    pub fn scroll_to_point(&mut self, point: Point)
    where
        T: EventListener,
    {
        let display_offset = self.grid.display_offset() as i32;
        let screen_lines = self.grid.screen_lines() as i32;

        if point.line < -display_offset {
            let lines = point.line + display_offset;
            self.scroll_display(Scroll::Delta(-lines.0));
        } else if point.line >= (screen_lines - display_offset) {
            let lines = point.line + display_offset - screen_lines + 1i32;
            self.scroll_display(Scroll::Delta(-lines.0));
        }
    }

    /// Jump to the end of a wide cell.
    pub fn expand_wide(&self, mut point: Point, direction: Direction) -> Point {
        let flags = self.grid[point.line][point.column].flags;

        match direction {
            Direction::Right if flags.contains(Flags::LEADING_WIDE_CHAR_SPACER) => {
                point.column = Column(1);
                point.line += 1;
            },
            Direction::Right if flags.contains(Flags::WIDE_CHAR) => {
                point.column = cmp::min(point.column + 1, self.last_column());
            },
            Direction::Left if flags.intersects(Flags::WIDE_CHAR | Flags::WIDE_CHAR_SPACER) => {
                if flags.contains(Flags::WIDE_CHAR_SPACER) {
                    point.column -= 1;
                }

                let prev = point.sub(self, Boundary::Grid, 1);
                if self.grid[prev].flags.contains(Flags::LEADING_WIDE_CHAR_SPACER) {
                    point = prev;
                }
            },
            _ => (),
        }

        point
    }

    #[inline]
    pub fn semantic_escape_chars(&self) -> &str {
        &self.config.semantic_escape_chars
    }

    /// Active terminal cursor style.
    ///
    /// While vi mode is active, this will automatically return the vi mode cursor style.
    #[inline]
    pub fn cursor_style(&self) -> CursorStyle {
        let cursor_style = self.cursor_style.unwrap_or(self.config.default_cursor_style);

        if self.mode.contains(TermMode::VI) {
            self.config.vi_mode_cursor_style.unwrap_or(cursor_style)
        } else {
            cursor_style
        }
    }

    pub fn colors(&self) -> &Colors {
        &self.colors
    }

    /// Insert a linebreak at the current cursor position.
    #[inline]
    fn wrapline(&mut self)
    where
        T: EventListener,
    {
        if !self.mode.contains(TermMode::LINE_WRAP) {
            return;
        }

        trace!("Wrapping input");

        self.grid.cursor_cell().flags.insert(Flags::WRAPLINE);

        if self.grid.cursor.point.line + 1 >= self.scroll_region.end {
            self.linefeed();
        } else {
            self.damage_cursor();
            self.grid.cursor.point.line += 1;
        }

        self.grid.cursor.point.column = Column(0);
        self.grid.cursor.input_needs_wrap = false;
        self.damage_cursor();
    }

    /// Write `c` to the cell at the cursor position.
    #[inline(always)]
    fn write_at_cursor(&mut self, c: char) {
        let c = self.grid.cursor.charsets[self.active_charset].map(c);
        let fg = self.grid.cursor.template.fg;
        let bg = self.grid.cursor.template.bg;
        let flags = self.grid.cursor.template.flags;
        let extra = self.grid.cursor.template.extra.clone();

        let mut cursor_cell = self.grid.cursor_cell();

        // Clear all related cells when overwriting a fullwidth cell.
        if cursor_cell.flags.intersects(Flags::WIDE_CHAR | Flags::WIDE_CHAR_SPACER) {
            // Remove wide char and spacer.
            let wide = cursor_cell.flags.contains(Flags::WIDE_CHAR);
            let point = self.grid.cursor.point;
            if wide && point.column < self.last_column() {
                self.grid[point.line][point.column + 1].flags.remove(Flags::WIDE_CHAR_SPACER);
            } else if point.column > 0 {
                self.grid[point.line][point.column - 1].clear_wide();
            }

            // Remove leading spacers.
            if point.column <= 1 && point.line != self.topmost_line() {
                let column = self.last_column();
                self.grid[point.line - 1i32][column].flags.remove(Flags::LEADING_WIDE_CHAR_SPACER);
            }

            cursor_cell = self.grid.cursor_cell();
        }

        cursor_cell.c = c;
        cursor_cell.fg = fg;
        cursor_cell.bg = bg;
        cursor_cell.flags = flags;
        cursor_cell.extra = extra;
    }

    #[inline]
    fn damage_cursor(&mut self) {
        // The normal cursor coordinates are always in viewport.
        let point =
            Point::new(self.grid.cursor.point.line.0 as usize, self.grid.cursor.point.column);
        self.damage.damage_point(point);
    }

    #[inline]
    fn set_keyboard_mode(&mut self, mode: TermMode, apply: KeyboardModesApplyBehavior) {
        let active_mode = self.mode & TermMode::KITTY_KEYBOARD_PROTOCOL;
        self.mode &= !TermMode::KITTY_KEYBOARD_PROTOCOL;
        let new_mode = match apply {
            KeyboardModesApplyBehavior::Replace => mode,
            KeyboardModesApplyBehavior::Union => active_mode.union(mode),
            KeyboardModesApplyBehavior::Difference => active_mode.difference(mode),
        };
        trace!("Setting keyboard mode to {new_mode:?}");
        self.mode |= new_mode;
    }
}

impl<T> Dimensions for Term<T> {
    #[inline]
    fn columns(&self) -> usize {
        self.grid.columns()
    }

    #[inline]
    fn screen_lines(&self) -> usize {
        self.grid.screen_lines()
    }

    #[inline]
    fn total_lines(&self) -> usize {
        self.grid.total_lines()
    }
}

impl<T: EventListener> Handler for Term<T> {
    /// A character to be displayed.
    #[inline(never)]
    fn input(&mut self, c: char) {
        // Number of cells the char will occupy.
        let width = match c.width() {
            Some(width) => width,
            None => return,
        };

        // Handle zero-width characters.
        if width == 0 {
            // Get previous column.
            let mut column = self.grid.cursor.point.column;
            if !self.grid.cursor.input_needs_wrap {
                column.0 = column.saturating_sub(1);
            }

            // Put zerowidth characters over first fullwidth character cell.
            let line = self.grid.cursor.point.line;
            if self.grid[line][column].flags.contains(Flags::WIDE_CHAR_SPACER) {
                column.0 = column.saturating_sub(1);
            }

            self.grid[line][column].push_zerowidth(c);
            return;
        }

        // Move cursor to next line.
        if self.grid.cursor.input_needs_wrap {
            self.wrapline();
        }

        // If in insert mode, first shift cells to the right.
        let columns = self.columns();
        if self.mode.contains(TermMode::INSERT) && self.grid.cursor.point.column + width < columns {
            let line = self.grid.cursor.point.line;
            let col = self.grid.cursor.point.column;
            let row = &mut self.grid[line][..];

            for col in (col.0..(columns - width)).rev() {
                row.swap(col + width, col);
            }
        }

        if width == 1 {
            self.write_at_cursor(c);
        } else {
            if self.grid.cursor.point.column + 1 >= columns {
                if self.mode.contains(TermMode::LINE_WRAP) {
                    // Insert placeholder before wide char if glyph does not fit in this row.
                    self.grid.cursor.template.flags.insert(Flags::LEADING_WIDE_CHAR_SPACER);
                    self.write_at_cursor(' ');
                    self.grid.cursor.template.flags.remove(Flags::LEADING_WIDE_CHAR_SPACER);
                    self.wrapline();
                } else {
                    // Prevent out of bounds crash when linewrapping is disabled.
                    self.grid.cursor.input_needs_wrap = true;
                    return;
                }
            }

            // Write full width glyph to current cursor cell.
            self.grid.cursor.template.flags.insert(Flags::WIDE_CHAR);
            self.write_at_cursor(c);
            self.grid.cursor.template.flags.remove(Flags::WIDE_CHAR);

            // Write spacer to cell following the wide glyph.
            self.grid.cursor.point.column += 1;
            self.grid.cursor.template.flags.insert(Flags::WIDE_CHAR_SPACER);
            self.write_at_cursor(' ');
            self.grid.cursor.template.flags.remove(Flags::WIDE_CHAR_SPACER);
        }

        if self.grid.cursor.point.column + 1 < columns {
            self.grid.cursor.point.column += 1;
        } else {
            self.grid.cursor.input_needs_wrap = true;
        }
    }

    #[inline]
    fn decaln(&mut self) {
        trace!("Decalnning");

        for line in (0..self.screen_lines()).map(Line::from) {
            for column in 0..self.columns() {
                let cell = &mut self.grid[line][Column(column)];
                *cell = Cell::default();
                cell.c = 'E';
            }
        }

        self.mark_fully_damaged();
    }

    #[inline]
    fn goto(&mut self, line: i32, col: usize) {
        let line = Line(line);
        let col = Column(col);

        trace!("Going to: line={}, col={}", line, col);
        let (y_offset, max_y) = if self.mode.contains(TermMode::ORIGIN) {
            (self.scroll_region.start, self.scroll_region.end - 1)
        } else {
            (Line(0), self.bottommost_line())
        };

        self.damage_cursor();
        self.grid.cursor.point.line = cmp::max(cmp::min(line + y_offset, max_y), Line(0));
        self.grid.cursor.point.column = cmp::min(col, self.last_column());
        self.damage_cursor();
        self.grid.cursor.input_needs_wrap = false;
    }

    #[inline]
    fn goto_line(&mut self, line: i32) {
        trace!("Going to line: {}", line);
        self.goto(line, self.grid.cursor.point.column.0)
    }

    #[inline]
    fn goto_col(&mut self, col: usize) {
        trace!("Going to column: {}", col);
        self.goto(self.grid.cursor.point.line.0, col)
    }

    #[inline]
    fn insert_blank(&mut self, count: usize) {
        let cursor = &self.grid.cursor;
        let bg = cursor.template.bg;

        // Ensure inserting within terminal bounds
        let count = cmp::min(count, self.columns() - cursor.point.column.0);

        let source = cursor.point.column;
        let destination = cursor.point.column.0 + count;
        let num_cells = self.columns() - destination;

        let line = cursor.point.line;
        self.damage.damage_line(line.0 as usize, 0, self.columns() - 1);

        let row = &mut self.grid[line][..];

        for offset in (0..num_cells).rev() {
            row.swap(destination + offset, source.0 + offset);
        }

        // Cells were just moved out toward the end of the line;
        // fill in between source and dest with blanks.
        for cell in &mut row[source.0..destination] {
            *cell = bg.into();
        }
    }

    #[inline]
    fn move_up(&mut self, lines: usize) {
        trace!("Moving up: {}", lines);

        let line = self.grid.cursor.point.line - lines;
        let column = self.grid.cursor.point.column;
        self.goto(line.0, column.0)
    }

    #[inline]
    fn move_down(&mut self, lines: usize) {
        trace!("Moving down: {}", lines);

        let line = self.grid.cursor.point.line + lines;
        let column = self.grid.cursor.point.column;
        self.goto(line.0, column.0)
    }

    #[inline]
    fn move_forward(&mut self, cols: usize) {
        trace!("Moving forward: {}", cols);
        let last_column = cmp::min(self.grid.cursor.point.column + cols, self.last_column());

        let cursor_line = self.grid.cursor.point.line.0 as usize;
        self.damage.damage_line(cursor_line, self.grid.cursor.point.column.0, last_column.0);

        self.grid.cursor.point.column = last_column;
        self.grid.cursor.input_needs_wrap = false;
    }

    #[inline]
    fn move_backward(&mut self, cols: usize) {
        trace!("Moving backward: {}", cols);
        let column = self.grid.cursor.point.column.saturating_sub(cols);

        let cursor_line = self.grid.cursor.point.line.0 as usize;
        self.damage.damage_line(cursor_line, column, self.grid.cursor.point.column.0);

        self.grid.cursor.point.column = Column(column);
        self.grid.cursor.input_needs_wrap = false;
    }

    #[inline]
    fn identify_terminal(&mut self, intermediate: Option<char>) {
        match intermediate {
            None => {
                trace!("Reporting primary device attributes");
                let text = String::from("\x1b[?4;6c");
                self.event_proxy.send_event(Event::PtyWrite(text));
            },
            Some('>') => {
                trace!("Reporting secondary device attributes");
                let version = version_number(env!("CARGO_PKG_VERSION"));
                let text = format!("\x1b[>0;{version};1c");
                self.event_proxy.send_event(Event::PtyWrite(text));
            },
            _ => debug!("Unsupported device attributes intermediate"),
        }
    }

    #[inline]
    fn report_keyboard_mode(&mut self) {
        if !self.config.kitty_keyboard {
            return;
        }

        trace!("Reporting active keyboard mode");
        let current_mode =
            self.keyboard_mode_stack.last().unwrap_or(&KeyboardModes::NO_MODE).bits();
        let text = format!("\x1b[?{current_mode}u");
        self.event_proxy.send_event(Event::PtyWrite(text));
    }

    #[inline]
    fn push_keyboard_mode(&mut self, mode: KeyboardModes) {
        if !self.config.kitty_keyboard {
            return;
        }

        trace!("Pushing `{mode:?}` keyboard mode into the stack");

        if self.keyboard_mode_stack.len() >= KEYBOARD_MODE_STACK_MAX_DEPTH {
            let removed = self.title_stack.remove(0);
            trace!(
                "Removing '{:?}' from bottom of keyboard mode stack that exceeds its maximum depth",
                removed
            );
        }

        self.keyboard_mode_stack.push(mode);
        self.set_keyboard_mode(mode.into(), KeyboardModesApplyBehavior::Replace);
    }

    #[inline]
    fn pop_keyboard_modes(&mut self, to_pop: u16) {
        if !self.config.kitty_keyboard {
            return;
        }

        trace!("Attempting to pop {to_pop} keyboard modes from the stack");
        let new_len = self.keyboard_mode_stack.len().saturating_sub(to_pop as usize);
        self.keyboard_mode_stack.truncate(new_len);

        // Reload active mode.
        let mode = self.keyboard_mode_stack.last().copied().unwrap_or(KeyboardModes::NO_MODE);
        self.set_keyboard_mode(mode.into(), KeyboardModesApplyBehavior::Replace);
    }

    #[inline]
    fn set_keyboard_mode(&mut self, mode: KeyboardModes, apply: KeyboardModesApplyBehavior) {
        if !self.config.kitty_keyboard {
            return;
        }

        self.set_keyboard_mode(mode.into(), apply);
    }

    #[inline]
    fn device_status(&mut self, arg: usize) {
        trace!("Reporting device status: {}", arg);
        match arg {
            5 => {
                let text = String::from("\x1b[0n");
                self.event_proxy.send_event(Event::PtyWrite(text));
            },
            6 => {
                let pos = self.grid.cursor.point;
                let text = format!("\x1b[{};{}R", pos.line + 1, pos.column + 1);
                self.event_proxy.send_event(Event::PtyWrite(text));
            },
            _ => debug!("unknown device status query: {}", arg),
        };
    }

    #[inline]
    fn move_down_and_cr(&mut self, lines: usize) {
        trace!("Moving down and cr: {}", lines);

        let line = self.grid.cursor.point.line + lines;
        self.goto(line.0, 0)
    }

    #[inline]
    fn move_up_and_cr(&mut self, lines: usize) {
        trace!("Moving up and cr: {}", lines);

        let line = self.grid.cursor.point.line - lines;
        self.goto(line.0, 0)
    }

    /// Insert tab at cursor position.
    #[inline]
    fn put_tab(&mut self, mut count: u16) {
        // A tab after the last column is the same as a linebreak.
        if self.grid.cursor.input_needs_wrap {
            self.wrapline();
            return;
        }

        while self.grid.cursor.point.column < self.columns() && count != 0 {
            count -= 1;

            let c = self.grid.cursor.charsets[self.active_charset].map('\t');
            let cell = self.grid.cursor_cell();
            if cell.c == ' ' {
                cell.c = c;
            }

            loop {
                if (self.grid.cursor.point.column + 1) == self.columns() {
                    break;
                }

                self.grid.cursor.point.column += 1;

                if self.tabs[self.grid.cursor.point.column] {
                    break;
                }
            }
        }
    }

    /// Backspace.
    #[inline]
    fn backspace(&mut self) {
        trace!("Backspace");

        if self.grid.cursor.point.column > Column(0) {
            let line = self.grid.cursor.point.line.0 as usize;
            let column = self.grid.cursor.point.column.0;
            self.grid.cursor.point.column -= 1;
            self.grid.cursor.input_needs_wrap = false;
            self.damage.damage_line(line, column - 1, column);
        }
    }

    /// Carriage return.
    #[inline]
    fn carriage_return(&mut self) {
        trace!("Carriage return");
        let new_col = 0;
        let line = self.grid.cursor.point.line.0 as usize;
        self.damage.damage_line(line, new_col, self.grid.cursor.point.column.0);
        self.grid.cursor.point.column = Column(new_col);
        self.grid.cursor.input_needs_wrap = false;
    }

    /// Linefeed.
    #[inline]
    fn linefeed(&mut self) {
        trace!("Linefeed");
        let next = self.grid.cursor.point.line + 1;
        if next == self.scroll_region.end {
            self.scroll_up(1);
        } else if next < self.screen_lines() {
            self.damage_cursor();
            self.grid.cursor.point.line += 1;
            self.damage_cursor();
        }
    }

    /// Set current position as a tabstop.
    #[inline]
    fn bell(&mut self) {
        trace!("Bell");
        self.event_proxy.send_event(Event::Bell);
    }

    #[inline]
    fn substitute(&mut self) {
        trace!("[unimplemented] Substitute");
    }

    /// Run LF/NL.
    ///
    /// LF/NL mode has some interesting history. According to ECMA-48 4th
    /// edition, in LINE FEED mode,
    ///
    /// > The execution of the formatter functions LINE FEED (LF), FORM FEED
    /// (FF), LINE TABULATION (VT) cause only movement of the active position in
    /// the direction of the line progression.
    ///
    /// In NEW LINE mode,
    ///
    /// > The execution of the formatter functions LINE FEED (LF), FORM FEED
    /// (FF), LINE TABULATION (VT) cause movement to the line home position on
    /// the following line, the following form, etc. In the case of LF this is
    /// referred to as the New Line (NL) option.
    ///
    /// Additionally, ECMA-48 4th edition says that this option is deprecated.
    /// ECMA-48 5th edition only mentions this option (without explanation)
    /// saying that it's been removed.
    ///
    /// As an emulator, we need to support it since applications may still rely
    /// on it.
    #[inline]
    fn newline(&mut self) {
        self.linefeed();

        if self.mode.contains(TermMode::LINE_FEED_NEW_LINE) {
            self.carriage_return();
        }
    }

    #[inline]
    fn set_horizontal_tabstop(&mut self) {
        trace!("Setting horizontal tabstop");
        self.tabs[self.grid.cursor.point.column] = true;
    }

    #[inline]
    fn scroll_up(&mut self, lines: usize) {
        let origin = self.scroll_region.start;
        self.scroll_up_relative(origin, lines);
    }

    #[inline]
    fn scroll_down(&mut self, lines: usize) {
        let origin = self.scroll_region.start;
        self.scroll_down_relative(origin, lines);
    }

    #[inline]
    fn insert_blank_lines(&mut self, lines: usize) {
        trace!("Inserting blank {} lines", lines);

        let origin = self.grid.cursor.point.line;
        if self.scroll_region.contains(&origin) {
            self.scroll_down_relative(origin, lines);
        }
    }

    #[inline]
    fn delete_lines(&mut self, lines: usize) {
        let origin = self.grid.cursor.point.line;
        let lines = cmp::min(self.screen_lines() - origin.0 as usize, lines);

        trace!("Deleting {} lines", lines);

        if lines > 0 && self.scroll_region.contains(&origin) {
            self.scroll_up_relative(origin, lines);
        }
    }

    #[inline]
    fn erase_chars(&mut self, count: usize) {
        let cursor = &self.grid.cursor;

        trace!("Erasing chars: count={}, col={}", count, cursor.point.column);

        let start = cursor.point.column;
        let end = cmp::min(start + count, Column(self.columns()));

        // Cleared cells have current background color set.
        let bg = self.grid.cursor.template.bg;
        let line = cursor.point.line;
        self.damage.damage_line(line.0 as usize, start.0, end.0);
        let row = &mut self.grid[line];
        for cell in &mut row[start..end] {
            *cell = bg.into();
        }
    }

    #[inline]
    fn delete_chars(&mut self, count: usize) {
        let columns = self.columns();
        let cursor = &self.grid.cursor;
        let bg = cursor.template.bg;

        // Ensure deleting within terminal bounds.
        let count = cmp::min(count, columns);

        let start = cursor.point.column.0;
        let end = cmp::min(start + count, columns - 1);
        let num_cells = columns - end;

        let line = cursor.point.line;
        self.damage.damage_line(line.0 as usize, 0, self.columns() - 1);
        let row = &mut self.grid[line][..];

        for offset in 0..num_cells {
            row.swap(start + offset, end + offset);
        }

        // Clear last `count` cells in the row. If deleting 1 char, need to delete
        // 1 cell.
        let end = columns - count;
        for cell in &mut row[end..] {
            *cell = bg.into();
        }
    }

    #[inline]
    fn move_backward_tabs(&mut self, count: u16) {
        trace!("Moving backward {} tabs", count);
        self.damage_cursor();

        let old_col = self.grid.cursor.point.column.0;
        for _ in 0..count {
            let mut col = self.grid.cursor.point.column;
            for i in (0..(col.0)).rev() {
                if self.tabs[index::Column(i)] {
                    col = index::Column(i);
                    break;
                }
            }
            self.grid.cursor.point.column = col;
        }

        let line = self.grid.cursor.point.line.0 as usize;
        self.damage.damage_line(line, self.grid.cursor.point.column.0, old_col);
    }

    #[inline]
    fn move_forward_tabs(&mut self, count: u16) {
        trace!("[unimplemented] Moving forward {} tabs", count);
    }

    #[inline]
    fn save_cursor_position(&mut self) {
        trace!("Saving cursor position");

        self.grid.saved_cursor = self.grid.cursor.clone();
    }

    #[inline]
    fn restore_cursor_position(&mut self) {
        trace!("Restoring cursor position");

        self.damage_cursor();
        self.grid.cursor = self.grid.saved_cursor.clone();
        self.damage_cursor();
    }

    #[inline]
    fn clear_line(&mut self, mode: ansi::LineClearMode) {
        trace!("Clearing line: {:?}", mode);

        let cursor = &self.grid.cursor;
        let bg = cursor.template.bg;
        let point = cursor.point;

        let (left, right) = match mode {
            ansi::LineClearMode::Right if cursor.input_needs_wrap => return,
            ansi::LineClearMode::Right => (point.column, Column(self.columns())),
            ansi::LineClearMode::Left => (Column(0), point.column + 1),
            ansi::LineClearMode::All => (Column(0), Column(self.columns())),
        };

        self.damage.damage_line(point.line.0 as usize, left.0, right.0 - 1);

        let row = &mut self.grid[point.line];
        for cell in &mut row[left..right] {
            *cell = bg.into();
        }

        let range = self.grid.cursor.point.line..=self.grid.cursor.point.line;
        self.selection = self.selection.take().filter(|s| !s.intersects_range(range));
    }

    /// Set the indexed color value.
    #[inline]
    fn set_color(&mut self, index: usize, color: Rgb) {
        trace!("Setting color[{}] = {:?}", index, color);

        // Damage terminal if the color changed and it's not the cursor.
        if index != NamedColor::Cursor as usize && self.colors[index] != Some(color) {
            self.mark_fully_damaged();
        }

        self.colors[index] = Some(color);
    }

    /// Respond to a color query escape sequence.
    #[inline]
    fn dynamic_color_sequence(&mut self, prefix: String, index: usize, terminator: &str) {
        trace!("Requested write of escape sequence for color code {}: color[{}]", prefix, index);

        let terminator = terminator.to_owned();
        self.event_proxy.send_event(Event::ColorRequest(
            index,
            Arc::new(move |color| {
                format!(
                    "\x1b]{};rgb:{1:02x}{1:02x}/{2:02x}{2:02x}/{3:02x}{3:02x}{4}",
                    prefix, color.r, color.g, color.b, terminator
                )
            }),
        ));
    }

    /// Reset the indexed color to original value.
    #[inline]
    fn reset_color(&mut self, index: usize) {
        trace!("Resetting color[{}]", index);

        // Damage terminal if the color changed and it's not the cursor.
        if index != NamedColor::Cursor as usize && self.colors[index].is_some() {
            self.mark_fully_damaged();
        }

        self.colors[index] = None;
    }

    /// Store data into clipboard.
    #[inline]
    fn clipboard_store(&mut self, clipboard: u8, base64: &[u8]) {
        if !matches!(self.config.osc52, Osc52::OnlyCopy | Osc52::CopyPaste) {
            debug!("Denied osc52 store");
            return;
        }

        let clipboard_type = match clipboard {
            b'c' => ClipboardType::Clipboard,
            b'p' | b's' => ClipboardType::Selection,
            _ => return,
        };

        if let Ok(bytes) = Base64.decode(base64) {
            if let Ok(text) = String::from_utf8(bytes) {
                self.event_proxy.send_event(Event::ClipboardStore(clipboard_type, text));
            }
        }
    }

    /// Load data from clipboard.
    #[inline]
    fn clipboard_load(&mut self, clipboard: u8, terminator: &str) {
        if !matches!(self.config.osc52, Osc52::OnlyPaste | Osc52::CopyPaste) {
            debug!("Denied osc52 load");
            return;
        }

        let clipboard_type = match clipboard {
            b'c' => ClipboardType::Clipboard,
            b'p' | b's' => ClipboardType::Selection,
            _ => return,
        };

        let terminator = terminator.to_owned();

        self.event_proxy.send_event(Event::ClipboardLoad(
            clipboard_type,
            Arc::new(move |text| {
                let base64 = Base64.encode(text);
                format!("\x1b]52;{};{}{}", clipboard as char, base64, terminator)
            }),
        ));
    }

    #[inline]
    fn clear_screen(&mut self, mode: ansi::ClearMode) {
        trace!("Clearing screen: {:?}", mode);
        let bg = self.grid.cursor.template.bg;

        let screen_lines = self.screen_lines();

        match mode {
            ansi::ClearMode::Above => {
                let cursor = self.grid.cursor.point;

                // If clearing more than one line.
                if cursor.line > 1 {
                    // Fully clear all lines before the current line.
                    self.grid.reset_region(..cursor.line);
                }

                // Clear up to the current column in the current line.
                let end = cmp::min(cursor.column + 1, Column(self.columns()));
                for cell in &mut self.grid[cursor.line][..end] {
                    *cell = bg.into();
                }

                let range = Line(0)..=cursor.line;
                self.selection = self.selection.take().filter(|s| !s.intersects_range(range));
            },
            ansi::ClearMode::Below => {
                let cursor = self.grid.cursor.point;
                for cell in &mut self.grid[cursor.line][cursor.column..] {
                    *cell = bg.into();
                }

                if (cursor.line.0 as usize) < screen_lines - 1 {
                    self.grid.reset_region((cursor.line + 1)..);
                }

                let range = cursor.line..Line(screen_lines as i32);
                self.selection = self.selection.take().filter(|s| !s.intersects_range(range));
            },
            ansi::ClearMode::All => {
                if self.mode.contains(TermMode::ALT_SCREEN) {
                    self.grid.reset_region(..);
                } else {
                    let old_offset = self.grid.display_offset();

                    self.grid.clear_viewport();

                    // Compute number of lines scrolled by clearing the viewport.
                    let lines = self.grid.display_offset().saturating_sub(old_offset);

                    self.vi_mode_cursor.point.line =
                        (self.vi_mode_cursor.point.line - lines).grid_clamp(self, Boundary::Grid);
                }

                self.selection = None;
            },
            ansi::ClearMode::Saved if self.history_size() > 0 => {
                self.grid.clear_history();

                self.vi_mode_cursor.point.line =
                    self.vi_mode_cursor.point.line.grid_clamp(self, Boundary::Cursor);

                self.selection = self.selection.take().filter(|s| !s.intersects_range(..Line(0)));
            },
            // We have no history to clear.
            ansi::ClearMode::Saved => (),
        }

        self.mark_fully_damaged();
    }

    #[inline]
    fn clear_tabs(&mut self, mode: ansi::TabulationClearMode) {
        trace!("Clearing tabs: {:?}", mode);
        match mode {
            ansi::TabulationClearMode::Current => {
                self.tabs[self.grid.cursor.point.column] = false;
            },
            ansi::TabulationClearMode::All => {
                self.tabs.clear_all();
            },
        }
    }

    /// Reset all important fields in the term struct.
    #[inline]
    fn reset_state(&mut self) {
        if self.mode.contains(TermMode::ALT_SCREEN) {
            mem::swap(&mut self.grid, &mut self.inactive_grid);
        }
        self.active_charset = Default::default();
        self.cursor_style = None;
        self.grid.reset();
        self.inactive_grid.reset();
        self.scroll_region = Line(0)..Line(self.screen_lines() as i32);
        self.tabs = TabStops::new(self.columns());
        self.title_stack = Vec::new();
        self.title = None;
        self.selection = None;
        self.vi_mode_cursor = Default::default();
        self.keyboard_mode_stack = Default::default();
        self.inactive_keyboard_mode_stack = Default::default();

        // Preserve vi mode across resets.
        self.mode &= TermMode::VI;
        self.mode.insert(TermMode::default());

        self.event_proxy.send_event(Event::CursorBlinkingChange);
        self.mark_fully_damaged();
    }

    #[inline]
    fn reverse_index(&mut self) {
        trace!("Reversing index");
        // If cursor is at the top.
        if self.grid.cursor.point.line == self.scroll_region.start {
            self.scroll_down(1);
        } else {
            self.damage_cursor();
            self.grid.cursor.point.line = cmp::max(self.grid.cursor.point.line - 1, Line(0));
            self.damage_cursor();
        }
    }

    #[inline]
    fn set_hyperlink(&mut self, hyperlink: Option<Hyperlink>) {
        trace!("Setting hyperlink: {:?}", hyperlink);
        self.grid.cursor.template.set_hyperlink(hyperlink.map(|e| e.into()));
    }

    /// Set a terminal attribute.
    #[inline]
    fn terminal_attribute(&mut self, attr: Attr) {
        trace!("Setting attribute: {:?}", attr);
        let cursor = &mut self.grid.cursor;
        match attr {
            Attr::Foreground(color) => cursor.template.fg = color,
            Attr::Background(color) => cursor.template.bg = color,
            Attr::UnderlineColor(color) => cursor.template.set_underline_color(color),
            Attr::Reset => {
                cursor.template.fg = Color::Named(NamedColor::Foreground);
                cursor.template.bg = Color::Named(NamedColor::Background);
                cursor.template.flags = Flags::empty();
                cursor.template.set_underline_color(None);
            },
            Attr::Reverse => cursor.template.flags.insert(Flags::INVERSE),
            Attr::CancelReverse => cursor.template.flags.remove(Flags::INVERSE),
            Attr::Bold => cursor.template.flags.insert(Flags::BOLD),
            Attr::CancelBold => cursor.template.flags.remove(Flags::BOLD),
            Attr::Dim => cursor.template.flags.insert(Flags::DIM),
            Attr::CancelBoldDim => cursor.template.flags.remove(Flags::BOLD | Flags::DIM),
            Attr::Italic => cursor.template.flags.insert(Flags::ITALIC),
            Attr::CancelItalic => cursor.template.flags.remove(Flags::ITALIC),
            Attr::Underline => {
                cursor.template.flags.remove(Flags::ALL_UNDERLINES);
                cursor.template.flags.insert(Flags::UNDERLINE);
            },
            Attr::DoubleUnderline => {
                cursor.template.flags.remove(Flags::ALL_UNDERLINES);
                cursor.template.flags.insert(Flags::DOUBLE_UNDERLINE);
            },
            Attr::Undercurl => {
                cursor.template.flags.remove(Flags::ALL_UNDERLINES);
                cursor.template.flags.insert(Flags::UNDERCURL);
            },
            Attr::DottedUnderline => {
                cursor.template.flags.remove(Flags::ALL_UNDERLINES);
                cursor.template.flags.insert(Flags::DOTTED_UNDERLINE);
            },
            Attr::DashedUnderline => {
                cursor.template.flags.remove(Flags::ALL_UNDERLINES);
                cursor.template.flags.insert(Flags::DASHED_UNDERLINE);
            },
            Attr::CancelUnderline => cursor.template.flags.remove(Flags::ALL_UNDERLINES),
            Attr::Hidden => cursor.template.flags.insert(Flags::HIDDEN),
            Attr::CancelHidden => cursor.template.flags.remove(Flags::HIDDEN),
            Attr::Strike => cursor.template.flags.insert(Flags::STRIKEOUT),
            Attr::CancelStrike => cursor.template.flags.remove(Flags::STRIKEOUT),
            _ => {
                debug!("Term got unhandled attr: {:?}", attr);
            },
        }
    }

    #[inline]
    fn set_private_mode(&mut self, mode: PrivateMode) {
        let mode = match mode {
            PrivateMode::Named(mode) => mode,

            // SixelDisplay
            PrivateMode::Unknown(80) => {
                self.mode.insert(TermMode::SIXEL_DISPLAY);
                return;
            },

            // SixelPrivateColorRegisters
            PrivateMode::Unknown(1070) => {
                self.mode.insert(TermMode::SIXEL_PRIV_PALETTE);
                return;
            },

            // SixelCursorToTheRight
            PrivateMode::Unknown(8452) => {
                self.mode.insert(TermMode::SIXEL_CURSOR_TO_THE_RIGHT);
                return;
            },

            PrivateMode::Unknown(mode) => {
                debug!("Ignoring unknown mode {} in set_private_mode", mode);
                return;
            },
        };

        trace!("Setting private mode: {:?}", mode);
        match mode {
            NamedPrivateMode::UrgencyHints => self.mode.insert(TermMode::URGENCY_HINTS),
            NamedPrivateMode::SwapScreenAndSetRestoreCursor => {
                if !self.mode.contains(TermMode::ALT_SCREEN) {
                    self.swap_alt();
                }
            },
            NamedPrivateMode::ShowCursor => self.mode.insert(TermMode::SHOW_CURSOR),
            NamedPrivateMode::CursorKeys => self.mode.insert(TermMode::APP_CURSOR),
            // Mouse protocols are mutually exclusive.
            NamedPrivateMode::ReportMouseClicks => {
                self.mode.remove(TermMode::MOUSE_MODE);
                self.mode.insert(TermMode::MOUSE_REPORT_CLICK);
                self.event_proxy.send_event(Event::MouseCursorDirty);
            },
            NamedPrivateMode::ReportCellMouseMotion => {
                self.mode.remove(TermMode::MOUSE_MODE);
                self.mode.insert(TermMode::MOUSE_DRAG);
                self.event_proxy.send_event(Event::MouseCursorDirty);
            },
            NamedPrivateMode::ReportAllMouseMotion => {
                self.mode.remove(TermMode::MOUSE_MODE);
                self.mode.insert(TermMode::MOUSE_MOTION);
                self.event_proxy.send_event(Event::MouseCursorDirty);
            },
            NamedPrivateMode::ReportFocusInOut => self.mode.insert(TermMode::FOCUS_IN_OUT),
            NamedPrivateMode::BracketedPaste => self.mode.insert(TermMode::BRACKETED_PASTE),
            // Mouse encodings are mutually exclusive.
            NamedPrivateMode::SgrMouse => {
                self.mode.remove(TermMode::UTF8_MOUSE);
                self.mode.insert(TermMode::SGR_MOUSE);
            },
            NamedPrivateMode::Utf8Mouse => {
                self.mode.remove(TermMode::SGR_MOUSE);
                self.mode.insert(TermMode::UTF8_MOUSE);
            },
            NamedPrivateMode::AlternateScroll => self.mode.insert(TermMode::ALTERNATE_SCROLL),
            NamedPrivateMode::LineWrap => self.mode.insert(TermMode::LINE_WRAP),
            NamedPrivateMode::Origin => self.mode.insert(TermMode::ORIGIN),
            NamedPrivateMode::ColumnMode => self.deccolm(),
            NamedPrivateMode::BlinkingCursor => {
                let style = self.cursor_style.get_or_insert(self.config.default_cursor_style);
                style.blinking = true;
                self.event_proxy.send_event(Event::CursorBlinkingChange);
            },
            NamedPrivateMode::SixelDisplay => self.mode.insert(TermMode::SIXEL_DISPLAY),
            NamedPrivateMode::SixelPrivateColorRegisters => {
                self.mode.insert(TermMode::SIXEL_PRIV_PALETTE)
            },
            NamedPrivateMode::SixelCursorToTheRight => {
                self.mode.insert(TermMode::SIXEL_CURSOR_TO_THE_RIGHT);
            },
            NamedPrivateMode::SyncUpdate => (),
        }
    }

    #[inline]
    fn unset_private_mode(&mut self, mode: PrivateMode) {
        let mode = match mode {
            PrivateMode::Named(mode) => mode,

            // SixelDisplay
            PrivateMode::Unknown(80) => {
                self.mode.remove(TermMode::SIXEL_DISPLAY);
                return;
            },

            // SixelPrivateColorRegisters
            PrivateMode::Unknown(1070) => {
                self.graphics.sixel_shared_palette = None;
                self.mode.remove(TermMode::SIXEL_PRIV_PALETTE);
                return;
            },

            // SixelCursorToTheRight
            PrivateMode::Unknown(8452) => {
                self.mode.remove(TermMode::SIXEL_CURSOR_TO_THE_RIGHT);
                return;
            },

            PrivateMode::Unknown(mode) => {
                debug!("Ignoring unknown mode {} in unset_private_mode", mode);
                return;
            },
        };

        trace!("Unsetting private mode: {:?}", mode);
        match mode {
            NamedPrivateMode::UrgencyHints => self.mode.remove(TermMode::URGENCY_HINTS),
            NamedPrivateMode::SwapScreenAndSetRestoreCursor => {
                if self.mode.contains(TermMode::ALT_SCREEN) {
                    self.swap_alt();
                }
            },
            NamedPrivateMode::ShowCursor => self.mode.remove(TermMode::SHOW_CURSOR),
            NamedPrivateMode::CursorKeys => self.mode.remove(TermMode::APP_CURSOR),
            NamedPrivateMode::ReportMouseClicks => {
                self.mode.remove(TermMode::MOUSE_REPORT_CLICK);
                self.event_proxy.send_event(Event::MouseCursorDirty);
            },
            NamedPrivateMode::ReportCellMouseMotion => {
                self.mode.remove(TermMode::MOUSE_DRAG);
                self.event_proxy.send_event(Event::MouseCursorDirty);
            },
            NamedPrivateMode::ReportAllMouseMotion => {
                self.mode.remove(TermMode::MOUSE_MOTION);
                self.event_proxy.send_event(Event::MouseCursorDirty);
            },
            NamedPrivateMode::ReportFocusInOut => self.mode.remove(TermMode::FOCUS_IN_OUT),
            NamedPrivateMode::BracketedPaste => self.mode.remove(TermMode::BRACKETED_PASTE),
            NamedPrivateMode::SgrMouse => self.mode.remove(TermMode::SGR_MOUSE),
            NamedPrivateMode::Utf8Mouse => self.mode.remove(TermMode::UTF8_MOUSE),
            NamedPrivateMode::AlternateScroll => self.mode.remove(TermMode::ALTERNATE_SCROLL),
            NamedPrivateMode::LineWrap => self.mode.remove(TermMode::LINE_WRAP),
            NamedPrivateMode::Origin => self.mode.remove(TermMode::ORIGIN),
            NamedPrivateMode::ColumnMode => self.deccolm(),
            NamedPrivateMode::BlinkingCursor => {
                let style = self.cursor_style.get_or_insert(self.config.default_cursor_style);
                style.blinking = false;
                self.event_proxy.send_event(Event::CursorBlinkingChange);
            },
            NamedPrivateMode::SyncUpdate => (),
        }
    }

    #[inline]
    fn report_private_mode(&mut self, mode: PrivateMode) {
        trace!("Reporting private mode {mode:?}");
        let state = match mode {
            PrivateMode::Named(mode) => match mode {
                NamedPrivateMode::CursorKeys => self.mode.contains(TermMode::APP_CURSOR).into(),
                NamedPrivateMode::Origin => self.mode.contains(TermMode::ORIGIN).into(),
                NamedPrivateMode::LineWrap => self.mode.contains(TermMode::LINE_WRAP).into(),
                NamedPrivateMode::BlinkingCursor => {
                    let style = self.cursor_style.get_or_insert(self.config.default_cursor_style);
                    style.blinking.into()
                },
                NamedPrivateMode::ShowCursor => self.mode.contains(TermMode::SHOW_CURSOR).into(),
                NamedPrivateMode::ReportMouseClicks => {
                    self.mode.contains(TermMode::MOUSE_REPORT_CLICK).into()
                },
                NamedPrivateMode::ReportCellMouseMotion => {
                    self.mode.contains(TermMode::MOUSE_DRAG).into()
                },
                NamedPrivateMode::ReportAllMouseMotion => {
                    self.mode.contains(TermMode::MOUSE_MOTION).into()
                },
                NamedPrivateMode::ReportFocusInOut => {
                    self.mode.contains(TermMode::FOCUS_IN_OUT).into()
                },
                NamedPrivateMode::Utf8Mouse => self.mode.contains(TermMode::UTF8_MOUSE).into(),
                NamedPrivateMode::SgrMouse => self.mode.contains(TermMode::SGR_MOUSE).into(),
                NamedPrivateMode::AlternateScroll => {
                    self.mode.contains(TermMode::ALTERNATE_SCROLL).into()
                },
                NamedPrivateMode::UrgencyHints => {
                    self.mode.contains(TermMode::URGENCY_HINTS).into()
                },
                NamedPrivateMode::SwapScreenAndSetRestoreCursor => {
                    self.mode.contains(TermMode::ALT_SCREEN).into()
                },
                NamedPrivateMode::BracketedPaste => {
                    self.mode.contains(TermMode::BRACKETED_PASTE).into()
                },
                NamedPrivateMode::SyncUpdate => ModeState::Reset,
                NamedPrivateMode::ColumnMode => ModeState::NotSupported,
            },
            PrivateMode::Unknown(_) => ModeState::NotSupported,
        };

        self.event_proxy.send_event(Event::PtyWrite(format!(
            "\x1b[?{};{}$y",
            mode.raw(),
            state as u8,
        )));
    }

    #[inline]
    fn set_mode(&mut self, mode: ansi::Mode) {
        let mode = match mode {
            ansi::Mode::Named(mode) => mode,
            ansi::Mode::Unknown(mode) => {
                debug!("Ignoring unknown mode {} in set_mode", mode);
                return;
            },
        };

        trace!("Setting public mode: {:?}", mode);
        match mode {
            NamedMode::Insert => self.mode.insert(TermMode::INSERT),
            NamedMode::LineFeedNewLine => self.mode.insert(TermMode::LINE_FEED_NEW_LINE),
        }
    }

    #[inline]
    fn unset_mode(&mut self, mode: ansi::Mode) {
        let mode = match mode {
            ansi::Mode::Named(mode) => mode,
            ansi::Mode::Unknown(mode) => {
                debug!("Ignorning unknown mode {} in unset_mode", mode);
                return;
            },
        };

        trace!("Setting public mode: {:?}", mode);
        match mode {
            NamedMode::Insert => {
                self.mode.remove(TermMode::INSERT);
                self.mark_fully_damaged();
            },
            NamedMode::SixelDisplay => self.mode.remove(TermMode::SIXEL_DISPLAY),
            NamedMode::SixelPrivateColorRegisters => {
                self.graphics.sixel_shared_palette = None;
                self.mode.remove(TermMode::SIXEL_PRIV_PALETTE);
            },
            NamedMode::SixelCursorToTheRight => {
                self.mode.remove(TermMode::SIXEL_CURSOR_TO_THE_RIGHT)
            },
            NamedMode::LineFeedNewLine => self.mode.remove(TermMode::LINE_FEED_NEW_LINE),
        }
    }

    #[inline]
    fn report_mode(&mut self, mode: ansi::Mode) {
        trace!("Reporting mode {mode:?}");
        let state = match mode {
            ansi::Mode::Named(mode) => match mode {
                NamedMode::Insert => self.mode.contains(TermMode::INSERT).into(),
                NamedMode::LineFeedNewLine => {
                    self.mode.contains(TermMode::LINE_FEED_NEW_LINE).into()
                },
            },
            ansi::Mode::Unknown(_) => ModeState::NotSupported,
        };

        self.event_proxy.send_event(Event::PtyWrite(format!(
            "\x1b[{};{}$y",
            mode.raw(),
            state as u8,
        )));
    }

    #[inline]
    fn set_scrolling_region(&mut self, top: usize, bottom: Option<usize>) {
        // Fallback to the last line as default.
        let bottom = bottom.unwrap_or_else(|| self.screen_lines());

        if top >= bottom {
            debug!("Invalid scrolling region: ({};{})", top, bottom);
            return;
        }

        // Bottom should be included in the range, but range end is not
        // usually included. One option would be to use an inclusive
        // range, but instead we just let the open range end be 1
        // higher.
        let start = Line(top as i32 - 1);
        let end = Line(bottom as i32);

        trace!("Setting scrolling region: ({};{})", start, end);

        let screen_lines = Line(self.screen_lines() as i32);
        self.scroll_region.start = cmp::min(start, screen_lines);
        self.scroll_region.end = cmp::min(end, screen_lines);
        self.goto(0, 0);
    }

    #[inline]
    fn set_keypad_application_mode(&mut self) {
        trace!("Setting keypad application mode");
        self.mode.insert(TermMode::APP_KEYPAD);
    }

    #[inline]
    fn unset_keypad_application_mode(&mut self) {
        trace!("Unsetting keypad application mode");
        self.mode.remove(TermMode::APP_KEYPAD);
    }

    #[inline]
    fn configure_charset(&mut self, index: CharsetIndex, charset: StandardCharset) {
        trace!("Configuring charset {:?} as {:?}", index, charset);
        self.grid.cursor.charsets[index] = charset;
    }

    #[inline]
    fn set_active_charset(&mut self, index: CharsetIndex) {
        trace!("Setting active charset {:?}", index);
        self.active_charset = index;
    }

    #[inline]
    fn set_cursor_style(&mut self, style: Option<CursorStyle>) {
        trace!("Setting cursor style {:?}", style);
        self.cursor_style = style;

        // Notify UI about blinking changes.
        self.event_proxy.send_event(Event::CursorBlinkingChange);
    }

    #[inline]
    fn set_cursor_shape(&mut self, shape: CursorShape) {
        trace!("Setting cursor shape {:?}", shape);

        let style = self.cursor_style.get_or_insert(self.config.default_cursor_style);
        style.shape = shape;
    }

    #[inline]
    fn set_title(&mut self, title: Option<String>) {
        trace!("Setting title to '{:?}'", title);

        self.title = title.clone();

        let title_event = match title {
            Some(title) => Event::Title(title),
            None => Event::ResetTitle,
        };

        self.event_proxy.send_event(title_event);
    }

    #[inline]
    fn push_title(&mut self) {
        trace!("Pushing '{:?}' onto title stack", self.title);

        if self.title_stack.len() >= TITLE_STACK_MAX_DEPTH {
            let removed = self.title_stack.remove(0);
            trace!(
                "Removing '{:?}' from bottom of title stack that exceeds its maximum depth",
                removed
            );
        }

        self.title_stack.push(self.title.clone());
    }

    #[inline]
    fn pop_title(&mut self) {
        trace!("Attempting to pop title from stack...");

        if let Some(popped) = self.title_stack.pop() {
            trace!("Title '{:?}' popped from stack", popped);
            self.set_title(popped);
        }
    }

    #[inline]
    fn text_area_size_pixels(&mut self) {
        self.event_proxy.send_event(Event::TextAreaSizeRequest(Arc::new(move |window_size| {
            let height = window_size.num_lines * window_size.cell_height;
            let width = window_size.num_cols * window_size.cell_width;
            format!("\x1b[4;{height};{width}t")
        })));
    }

    #[inline]
    fn text_area_size_chars(&mut self) {
        let text = format!("\x1b[8;{};{}t", self.screen_lines(), self.columns());
        self.event_proxy.send_event(Event::PtyWrite(text));
    }

    #[inline]
    fn graphics_attribute(&mut self, pi: u16, pa: u16) {
<<<<<<< HEAD
        // From Xterm documentation:
        //
        //   CSI ? Pi ; Pa ; Pv S
        //
        //   Pi = 1  -> item is number of color registers.
        //   Pi = 2  -> item is Sixel graphics geometry (in pixels).
        //   Pi = 3  -> item is ReGIS graphics geometry (in pixels).
        //
        //   Pa = 1  -> read attribute.
        //   Pa = 2  -> reset to default.
        //   Pa = 3  -> set tot value in Pv.
        //   Pa = 4  -> read the maximum allowed value.
        //
        //   Pv is ignored by xterm except when setting (Pa == 3 ).
        //   Pv = n <- A single integer is used for color registers.
        //   Pv = width ; height <- Two integers for graphics geometry.
        //
        //   xterm replies with a control sequence of the same form:
        //
        //   CSI ? Pi ; Ps ; Pv S
        //
        //   where Ps is the status:
        //   Ps = 0  <- success.
        //   Ps = 1  <- error in Pi.
        //   Ps = 2  <- error in Pa.
        //   Ps = 3  <- failure.
        //
        //   On success, Pv represents the value read or set.

        let width = self.columns() * self.cell_width;
        let height = self.screen_lines() * self.cell_height;
        let graphic_dimensions = [
            cmp::min(width, MAX_GRAPHIC_DIMENSIONS[0]),
            cmp::min(height, MAX_GRAPHIC_DIMENSIONS[1])];

        let (ps, pv) = match pi {
            1 => {
                match pa {
                    1 => (3, &[][..]), // Report unsupported
                    2 => (3, &[][..]), // Report unsupported
                    3 => (3, &[][..]), // Report unsupported
                    4 => (0, &[sixel::MAX_COLOR_REGISTERS][..]),
                    _ => (2, &[][..]), // Report error in Pi
                }
            }
            2 => {
                match pa {
                    1 => (0, &graphic_dimensions[..]),
                    2 => (3, &[][..]), // Report unsupported
                    3 => (3, &[][..]), // Report unsupported
                    4 => (0, &MAX_GRAPHIC_DIMENSIONS[..]),
                    _ => (2, &[][..]), // Report error in Pi
                }
            }
            3 => {
                (1, &[][..]) // Report error in Pi (ReGIS unknown)
            }
            _ => {
                (1, &[][..]) // Report error in Pi
            }
        };

        let leader_text = format!("\x1b[?{};{}", pi, ps);
        self.event_proxy.send_event(Event::PtyWrite(leader_text));

        for item in pv {
            let text = format!(";{}", item);
            self.event_proxy.send_event(Event::PtyWrite(text));
        }

        self.event_proxy.send_event(Event::PtyWrite("S".to_string()));
    }

    fn start_sixel_graphic(&mut self, params: &Params) -> Option<Box<sixel::Parser>> {
        let palette = self.graphics.sixel_shared_palette.take();
        Some(Box::new(sixel::Parser::new(params, palette)))
    }

    fn insert_graphic(&mut self, graphic: GraphicData, palette: Option<Vec<Rgb>>) {
        // Store last palette if we receive a new one, and it is shared.
        if let Some(palette) = palette {
            if !self.mode.contains(TermMode::SIXEL_PRIV_PALETTE) {
                self.graphics.sixel_shared_palette = Some(palette);
            }
        }

        if self.cell_width == 0 || self.cell_height == 0 {
            return;
        }

        if graphic.width > MAX_GRAPHIC_DIMENSIONS[0] || graphic.height > MAX_GRAPHIC_DIMENSIONS[1] {
            return;
        }

        let width = graphic.width as u16;
        let height = graphic.height as u16;

        if width == 0 || height == 0 {
            return;
        }

        // Add the graphic data to the pending queue.
        let graphic_id = self.graphics.next_id();
        self.graphics.pending.push(GraphicData { id: graphic_id, ..graphic });

        // If SIXEL_DISPLAY is disabled, the start of the graphic is the
        // cursor position, and the grid can be scrolled if the graphic is
        // larger than the screen. The cursor is moved to the next line
        // after the graphic.
        //
        // If it is disabled, the graphic starts at (0, 0), the grid is never
        // scrolled, and the cursor position is unmodified.

        let scrolling = !self.mode.contains(TermMode::SIXEL_DISPLAY);

        // Fill the cells under the graphic.
        //
        // The cell in the first column contains a reference to the
        // graphic, with the offset from the start. The rest of the
        // cells are not overwritten, allowing any text behind
        // transparent portions of the image to be visible.

        let left = if scrolling { self.grid.cursor.point.column.0 } else { 0 };

        let texture = Arc::new(TextureRef {
            id: graphic_id,
            remove_queue: Arc::downgrade(&self.graphics.remove_queue),
        });

        for (top, offset_y) in (0..).zip((0..height).step_by(self.cell_height)) {
            let line = if scrolling {
                self.grid.cursor.point.line
            } else {
                // Check if the image is beyond the screen limit.
                if top >= self.screen_lines() {
                    break;
                }

                Line(top as i32)
            };

            // Store a reference to the graphic in the first column.
            let graphic_cell = GraphicCell { texture: texture.clone(), offset_x: 0, offset_y };
            self.grid[line][Column(left)].set_graphic(graphic_cell);

            if scrolling && offset_y < height - self.cell_height as u16 {
                self.linefeed();
            }
        }

        if self.mode.contains(TermMode::SIXEL_CURSOR_TO_THE_RIGHT) {
            let graphic_columns = (graphic.width + self.cell_width - 1) / self.cell_width;
            self.move_forward(Column(graphic_columns));
        } else if scrolling {
            self.linefeed();
            self.carriage_return();
=======
        self.graphics.graphics_attribute(&self.event_proxy, pi, pa);
    }

    /// Start of a device control string.
    fn dcs_hook(&mut self, params: &Params, intermediates: &[u8], ignore: bool, action: char) {
        match (action, intermediates) {
            ('q', []) => {
                self.graphics.start_sixel_graphic(params);
            },
            _ => debug!(
                "[unhandled hook] params={:?}, ints: {:?}, ignore: {:?}, action: {:?}",
                params, intermediates, ignore, action
            ),
        }
    }

    /// Byte of a device control string.
    fn dcs_put(&mut self, byte: u8) {
        if let Some(parser) = &mut self.graphics.sixel_parser {
            if let Err(err) = parser.put(byte) {
                log::warn!("Failed to parse Sixel data: {}", err);
                self.graphics.sixel_parser = None;
            }
        } else {
            debug!("[unhandled put] byte={:?}", byte);
        }
    }

    /// End of a device control string.
    fn dcs_unhook(&mut self) {
        if let Some(parser) = self.graphics.sixel_parser.take() {
            crate::graphics::parse_sixel(self, *parser);
        } else {
            dbg!("[unhandled dcs_unhook]");
>>>>>>> e1da266d
        }
    }
}

/// The state of the [`Mode`] and [`PrivateMode`].
#[repr(u8)]
#[derive(Debug, Clone, Copy)]
enum ModeState {
    /// The mode is not supported.
    NotSupported = 0,
    /// The mode is currently set.
    Set = 1,
    /// The mode is currently not set.
    Reset = 2,
}

impl From<bool> for ModeState {
    fn from(value: bool) -> Self {
        if value {
            Self::Set
        } else {
            Self::Reset
        }
    }
}

/// Terminal version for escape sequence reports.
///
/// This returns the current terminal version as a unique number based on alacritty_terminal's
/// semver version. The different versions are padded to ensure that a higher semver version will
/// always report a higher version number.
fn version_number(mut version: &str) -> usize {
    if let Some(separator) = version.rfind('-') {
        version = &version[..separator];
    }

    let mut version_number = 0;

    let semver_versions = version.split('.');
    for (i, semver_version) in semver_versions.rev().enumerate() {
        let semver_number = semver_version.parse::<usize>().unwrap_or(0);
        version_number += usize::pow(100, i as u32) * semver_number;
    }

    version_number
}

#[derive(Debug, Clone, Copy, PartialEq, Eq)]
pub enum ClipboardType {
    Clipboard,
    Selection,
}

struct TabStops {
    tabs: Vec<bool>,
}

impl TabStops {
    #[inline]
    fn new(columns: usize) -> TabStops {
        TabStops { tabs: (0..columns).map(|i| i % INITIAL_TABSTOPS == 0).collect() }
    }

    /// Remove all tabstops.
    #[inline]
    fn clear_all(&mut self) {
        unsafe {
            ptr::write_bytes(self.tabs.as_mut_ptr(), 0, self.tabs.len());
        }
    }

    /// Increase tabstop capacity.
    #[inline]
    fn resize(&mut self, columns: usize) {
        let mut index = self.tabs.len();
        self.tabs.resize_with(columns, || {
            let is_tabstop = index % INITIAL_TABSTOPS == 0;
            index += 1;
            is_tabstop
        });
    }
}

impl Index<Column> for TabStops {
    type Output = bool;

    fn index(&self, index: Column) -> &bool {
        &self.tabs[index.0]
    }
}

impl IndexMut<Column> for TabStops {
    fn index_mut(&mut self, index: Column) -> &mut bool {
        self.tabs.index_mut(index.0)
    }
}

/// Terminal cursor rendering information.
#[derive(Copy, Clone, PartialEq, Eq)]
pub struct RenderableCursor {
    pub shape: CursorShape,
    pub point: Point,
}

impl RenderableCursor {
    fn new<T>(term: &Term<T>) -> Self {
        // Cursor position.
        let vi_mode = term.mode().contains(TermMode::VI);
        let mut point = if vi_mode { term.vi_mode_cursor.point } else { term.grid.cursor.point };
        if term.grid[point].flags.contains(Flags::WIDE_CHAR_SPACER) {
            point.column -= 1;
        }

        // Cursor shape.
        let shape = if !vi_mode && !term.mode().contains(TermMode::SHOW_CURSOR) {
            CursorShape::Hidden
        } else {
            term.cursor_style().shape
        };

        Self { shape, point }
    }
}

/// Visible terminal content.
///
/// This contains all content required to render the current terminal view.
pub struct RenderableContent<'a> {
    pub display_iter: GridIterator<'a, Cell>,
    pub selection: Option<SelectionRange>,
    pub cursor: RenderableCursor,
    pub display_offset: usize,
    pub colors: &'a color::Colors,
    pub mode: TermMode,
}

impl<'a> RenderableContent<'a> {
    fn new<T>(term: &'a Term<T>) -> Self {
        Self {
            display_iter: term.grid().display_iter(),
            display_offset: term.grid().display_offset(),
            cursor: RenderableCursor::new(term),
            selection: term.selection.as_ref().and_then(|s| s.to_range(term)),
            colors: &term.colors,
            mode: *term.mode(),
        }
    }
}

/// Terminal test helpers.
pub mod test {
    use super::*;

    #[cfg(feature = "serde")]
    use serde::{Deserialize, Serialize};

    use crate::event::VoidListener;

    #[cfg_attr(feature = "serde", derive(Serialize, Deserialize))]
    pub struct TermSize {
        pub columns: usize,
        pub screen_lines: usize,
    }

    impl TermSize {
        pub fn new(columns: usize, screen_lines: usize) -> Self {
            Self { columns, screen_lines }
        }
    }

    impl Dimensions for TermSize {
        fn total_lines(&self) -> usize {
            self.screen_lines()
        }

        fn screen_lines(&self) -> usize {
            self.screen_lines
        }

        fn columns(&self) -> usize {
            self.columns
        }
    }

    /// Construct a terminal from its content as string.
    ///
    /// A `\n` will break line and `\r\n` will break line without wrapping.
    ///
    /// # Examples
    ///
    /// ```rust
    /// use alacritty_terminal::term::test::mock_term;
    ///
    /// // Create a terminal with the following cells:
    /// //
    /// // [h][e][l][l][o] <- WRAPLINE flag set
    /// // [:][)][ ][ ][ ]
    /// // [t][e][s][t][ ]
    /// mock_term(
    ///     "\
    ///     hello\n:)\r\ntest",
    /// );
    /// ```
    pub fn mock_term(content: &str) -> Term<VoidListener> {
        let lines: Vec<&str> = content.split('\n').collect();
        let num_cols = lines
            .iter()
            .map(|line| line.chars().filter(|c| *c != '\r').map(|c| c.width().unwrap()).sum())
            .max()
            .unwrap_or(0);

        // Create terminal with the appropriate dimensions.
        let size = TermSize::new(num_cols, lines.len());
        let mut term = Term::new(Config::default(), &size, VoidListener);

        // Fill terminal with content.
        for (line, text) in lines.iter().enumerate() {
            let line = Line(line as i32);
            if !text.ends_with('\r') && line + 1 != lines.len() {
                term.grid[line][Column(num_cols - 1)].flags.insert(Flags::WRAPLINE);
            }

            let mut index = 0;
            for c in text.chars().take_while(|c| *c != '\r') {
                term.grid[line][Column(index)].c = c;

                // Handle fullwidth characters.
                let width = c.width().unwrap();
                if width == 2 {
                    term.grid[line][Column(index)].flags.insert(Flags::WIDE_CHAR);
                    term.grid[line][Column(index + 1)].flags.insert(Flags::WIDE_CHAR_SPACER);
                }

                index += width;
            }
        }

        term
    }
}

#[cfg(test)]
mod tests {
    use super::*;

    use std::mem;

    use crate::event::VoidListener;
    use crate::grid::{Grid, Scroll};
    use crate::index::{Column, Point, Side};
    use crate::selection::{Selection, SelectionType};
    use crate::term::cell::{Cell, Flags};
    use crate::term::test::TermSize;
    use crate::vte::ansi::{self, CharsetIndex, Handler, StandardCharset};

    #[test]
    fn scroll_display_page_up() {
        let size = TermSize::new(5, 10);
        let mut term = Term::new(Config::default(), &size, VoidListener);

        // Create 11 lines of scrollback.
        for _ in 0..20 {
            term.newline();
        }

        // Scrollable amount to top is 11.
        term.scroll_display(Scroll::PageUp);
        assert_eq!(term.vi_mode_cursor.point, Point::new(Line(-1), Column(0)));
        assert_eq!(term.grid.display_offset(), 10);

        // Scrollable amount to top is 1.
        term.scroll_display(Scroll::PageUp);
        assert_eq!(term.vi_mode_cursor.point, Point::new(Line(-2), Column(0)));
        assert_eq!(term.grid.display_offset(), 11);

        // Scrollable amount to top is 0.
        term.scroll_display(Scroll::PageUp);
        assert_eq!(term.vi_mode_cursor.point, Point::new(Line(-2), Column(0)));
        assert_eq!(term.grid.display_offset(), 11);
    }

    #[test]
    fn scroll_display_page_down() {
        let size = TermSize::new(5, 10);
        let mut term = Term::new(Config::default(), &size, VoidListener);

        // Create 11 lines of scrollback.
        for _ in 0..20 {
            term.newline();
        }

        // Change display_offset to topmost.
        term.grid_mut().scroll_display(Scroll::Top);
        term.vi_mode_cursor = ViModeCursor::new(Point::new(Line(-11), Column(0)));

        // Scrollable amount to bottom is 11.
        term.scroll_display(Scroll::PageDown);
        assert_eq!(term.vi_mode_cursor.point, Point::new(Line(-1), Column(0)));
        assert_eq!(term.grid.display_offset(), 1);

        // Scrollable amount to bottom is 1.
        term.scroll_display(Scroll::PageDown);
        assert_eq!(term.vi_mode_cursor.point, Point::new(Line(0), Column(0)));
        assert_eq!(term.grid.display_offset(), 0);

        // Scrollable amount to bottom is 0.
        term.scroll_display(Scroll::PageDown);
        assert_eq!(term.vi_mode_cursor.point, Point::new(Line(0), Column(0)));
        assert_eq!(term.grid.display_offset(), 0);
    }

    #[test]
    fn simple_selection_works() {
        let size = TermSize::new(5, 5);
        let mut term = Term::new(Config::default(), &size, VoidListener);
        let grid = term.grid_mut();
        for i in 0..4 {
            if i == 1 {
                continue;
            }

            grid[Line(i)][Column(0)].c = '"';

            for j in 1..4 {
                grid[Line(i)][Column(j)].c = 'a';
            }

            grid[Line(i)][Column(4)].c = '"';
        }
        grid[Line(2)][Column(0)].c = ' ';
        grid[Line(2)][Column(4)].c = ' ';
        grid[Line(2)][Column(4)].flags.insert(Flags::WRAPLINE);
        grid[Line(3)][Column(0)].c = ' ';

        // Multiple lines contain an empty line.
        term.selection = Some(Selection::new(
            SelectionType::Simple,
            Point { line: Line(0), column: Column(0) },
            Side::Left,
        ));
        if let Some(s) = term.selection.as_mut() {
            s.update(Point { line: Line(2), column: Column(4) }, Side::Right);
        }
        assert_eq!(term.selection_to_string(), Some(String::from("\"aaa\"\n\n aaa ")));

        // A wrapline.
        term.selection = Some(Selection::new(
            SelectionType::Simple,
            Point { line: Line(2), column: Column(0) },
            Side::Left,
        ));
        if let Some(s) = term.selection.as_mut() {
            s.update(Point { line: Line(3), column: Column(4) }, Side::Right);
        }
        assert_eq!(term.selection_to_string(), Some(String::from(" aaa  aaa\"")));
    }

    #[test]
    fn semantic_selection_works() {
        let size = TermSize::new(5, 3);
        let mut term = Term::new(Config::default(), &size, VoidListener);
        let mut grid: Grid<Cell> = Grid::new(3, 5, 0);
        for i in 0..5 {
            for j in 0..2 {
                grid[Line(j)][Column(i)].c = 'a';
            }
        }
        grid[Line(0)][Column(0)].c = '"';
        grid[Line(0)][Column(3)].c = '"';
        grid[Line(1)][Column(2)].c = '"';
        grid[Line(0)][Column(4)].flags.insert(Flags::WRAPLINE);

        let mut escape_chars = String::from("\"");

        mem::swap(&mut term.grid, &mut grid);
        mem::swap(&mut term.config.semantic_escape_chars, &mut escape_chars);

        {
            term.selection = Some(Selection::new(
                SelectionType::Semantic,
                Point { line: Line(0), column: Column(1) },
                Side::Left,
            ));
            assert_eq!(term.selection_to_string(), Some(String::from("aa")));
        }

        {
            term.selection = Some(Selection::new(
                SelectionType::Semantic,
                Point { line: Line(0), column: Column(4) },
                Side::Left,
            ));
            assert_eq!(term.selection_to_string(), Some(String::from("aaa")));
        }

        {
            term.selection = Some(Selection::new(
                SelectionType::Semantic,
                Point { line: Line(1), column: Column(1) },
                Side::Left,
            ));
            assert_eq!(term.selection_to_string(), Some(String::from("aaa")));
        }
    }

    #[test]
    fn line_selection_works() {
        let size = TermSize::new(5, 1);
        let mut term = Term::new(Config::default(), &size, VoidListener);
        let mut grid: Grid<Cell> = Grid::new(1, 5, 0);
        for i in 0..5 {
            grid[Line(0)][Column(i)].c = 'a';
        }
        grid[Line(0)][Column(0)].c = '"';
        grid[Line(0)][Column(3)].c = '"';

        mem::swap(&mut term.grid, &mut grid);

        term.selection = Some(Selection::new(
            SelectionType::Lines,
            Point { line: Line(0), column: Column(3) },
            Side::Left,
        ));
        assert_eq!(term.selection_to_string(), Some(String::from("\"aa\"a\n")));
    }

    #[test]
    fn block_selection_works() {
        let size = TermSize::new(5, 5);
        let mut term = Term::new(Config::default(), &size, VoidListener);
        let grid = term.grid_mut();
        for i in 1..4 {
            grid[Line(i)][Column(0)].c = '"';

            for j in 1..4 {
                grid[Line(i)][Column(j)].c = 'a';
            }

            grid[Line(i)][Column(4)].c = '"';
        }
        grid[Line(2)][Column(2)].c = ' ';
        grid[Line(2)][Column(4)].flags.insert(Flags::WRAPLINE);
        grid[Line(3)][Column(4)].c = ' ';

        term.selection = Some(Selection::new(
            SelectionType::Block,
            Point { line: Line(0), column: Column(3) },
            Side::Left,
        ));

        // The same column.
        if let Some(s) = term.selection.as_mut() {
            s.update(Point { line: Line(3), column: Column(3) }, Side::Right);
        }
        assert_eq!(term.selection_to_string(), Some(String::from("\na\na\na")));

        // The first column.
        if let Some(s) = term.selection.as_mut() {
            s.update(Point { line: Line(3), column: Column(0) }, Side::Left);
        }
        assert_eq!(term.selection_to_string(), Some(String::from("\n\"aa\n\"a\n\"aa")));

        // The last column.
        if let Some(s) = term.selection.as_mut() {
            s.update(Point { line: Line(3), column: Column(4) }, Side::Right);
        }
        assert_eq!(term.selection_to_string(), Some(String::from("\na\"\na\"\na")));
    }

    /// Check that the grid can be serialized back and forth losslessly.
    ///
    /// This test is in the term module as opposed to the grid since we want to
    /// test this property with a T=Cell.
    #[test]
    #[cfg(feature = "serde")]
    fn grid_serde() {
        let grid: Grid<Cell> = Grid::new(24, 80, 0);
        let serialized = serde_json::to_string(&grid).expect("ser");
        let deserialized = serde_json::from_str::<Grid<Cell>>(&serialized).expect("de");

        assert_eq!(deserialized, grid);
    }

    #[test]
    fn input_line_drawing_character() {
        let size = TermSize::new(7, 17);
        let mut term = Term::new(Config::default(), &size, VoidListener);
        let cursor = Point::new(Line(0), Column(0));
        term.configure_charset(CharsetIndex::G0, StandardCharset::SpecialCharacterAndLineDrawing);
        term.input('a');

        assert_eq!(term.grid()[cursor].c, '▒');
    }

    #[test]
    fn clearing_viewport_keeps_history_position() {
        let size = TermSize::new(10, 20);
        let mut term = Term::new(Config::default(), &size, VoidListener);

        // Create 10 lines of scrollback.
        for _ in 0..29 {
            term.newline();
        }

        // Change the display area.
        term.scroll_display(Scroll::Top);

        assert_eq!(term.grid.display_offset(), 10);

        // Clear the viewport.
        term.clear_screen(ansi::ClearMode::All);

        assert_eq!(term.grid.display_offset(), 10);
    }

    #[test]
    fn clearing_viewport_with_vi_mode_keeps_history_position() {
        let size = TermSize::new(10, 20);
        let mut term = Term::new(Config::default(), &size, VoidListener);

        // Create 10 lines of scrollback.
        for _ in 0..29 {
            term.newline();
        }

        // Enable vi mode.
        term.toggle_vi_mode();

        // Change the display area and the vi cursor position.
        term.scroll_display(Scroll::Top);
        term.vi_mode_cursor.point = Point::new(Line(-5), Column(3));

        assert_eq!(term.grid.display_offset(), 10);

        // Clear the viewport.
        term.clear_screen(ansi::ClearMode::All);

        assert_eq!(term.grid.display_offset(), 10);
        assert_eq!(term.vi_mode_cursor.point, Point::new(Line(-5), Column(3)));
    }

    #[test]
    fn clearing_scrollback_resets_display_offset() {
        let size = TermSize::new(10, 20);
        let mut term = Term::new(Config::default(), &size, VoidListener);

        // Create 10 lines of scrollback.
        for _ in 0..29 {
            term.newline();
        }

        // Change the display area.
        term.scroll_display(Scroll::Top);

        assert_eq!(term.grid.display_offset(), 10);

        // Clear the scrollback buffer.
        term.clear_screen(ansi::ClearMode::Saved);

        assert_eq!(term.grid.display_offset(), 0);
    }

    #[test]
    fn clearing_scrollback_sets_vi_cursor_into_viewport() {
        let size = TermSize::new(10, 20);
        let mut term = Term::new(Config::default(), &size, VoidListener);

        // Create 10 lines of scrollback.
        for _ in 0..29 {
            term.newline();
        }

        // Enable vi mode.
        term.toggle_vi_mode();

        // Change the display area and the vi cursor position.
        term.scroll_display(Scroll::Top);
        term.vi_mode_cursor.point = Point::new(Line(-5), Column(3));

        assert_eq!(term.grid.display_offset(), 10);

        // Clear the scrollback buffer.
        term.clear_screen(ansi::ClearMode::Saved);

        assert_eq!(term.grid.display_offset(), 0);
        assert_eq!(term.vi_mode_cursor.point, Point::new(Line(0), Column(3)));
    }

    #[test]
    fn clear_saved_lines() {
        let size = TermSize::new(7, 17);
        let mut term = Term::new(Config::default(), &size, VoidListener);

        // Add one line of scrollback.
        term.grid.scroll_up(&(Line(0)..Line(1)), 1);

        // Clear the history.
        term.clear_screen(ansi::ClearMode::Saved);

        // Make sure that scrolling does not change the grid.
        let mut scrolled_grid = term.grid.clone();
        scrolled_grid.scroll_display(Scroll::Top);

        // Truncate grids for comparison.
        scrolled_grid.truncate();
        term.grid.truncate();

        assert_eq!(term.grid, scrolled_grid);
    }

    #[test]
    fn vi_cursor_keep_pos_on_scrollback_buffer() {
        let size = TermSize::new(5, 10);
        let mut term = Term::new(Config::default(), &size, VoidListener);

        // Create 11 lines of scrollback.
        for _ in 0..20 {
            term.newline();
        }

        // Enable vi mode.
        term.toggle_vi_mode();

        term.scroll_display(Scroll::Top);
        term.vi_mode_cursor.point.line = Line(-11);

        term.linefeed();
        assert_eq!(term.vi_mode_cursor.point.line, Line(-12));
    }

    #[test]
    fn grow_lines_updates_active_cursor_pos() {
        let mut size = TermSize::new(100, 10);
        let mut term = Term::new(Config::default(), &size, VoidListener);

        // Create 10 lines of scrollback.
        for _ in 0..19 {
            term.newline();
        }
        assert_eq!(term.history_size(), 10);
        assert_eq!(term.grid.cursor.point, Point::new(Line(9), Column(0)));

        // Increase visible lines.
        size.screen_lines = 30;
        term.resize(size);

        assert_eq!(term.history_size(), 0);
        assert_eq!(term.grid.cursor.point, Point::new(Line(19), Column(0)));
    }

    #[test]
    fn grow_lines_updates_inactive_cursor_pos() {
        let mut size = TermSize::new(100, 10);
        let mut term = Term::new(Config::default(), &size, VoidListener);

        // Create 10 lines of scrollback.
        for _ in 0..19 {
            term.newline();
        }
        assert_eq!(term.history_size(), 10);
        assert_eq!(term.grid.cursor.point, Point::new(Line(9), Column(0)));

        // Enter alt screen.
        term.set_private_mode(NamedPrivateMode::SwapScreenAndSetRestoreCursor.into());

        // Increase visible lines.
        size.screen_lines = 30;
        term.resize(size);

        // Leave alt screen.
        term.unset_private_mode(NamedPrivateMode::SwapScreenAndSetRestoreCursor.into());

        assert_eq!(term.history_size(), 0);
        assert_eq!(term.grid.cursor.point, Point::new(Line(19), Column(0)));
    }

    #[test]
    fn shrink_lines_updates_active_cursor_pos() {
        let mut size = TermSize::new(100, 10);
        let mut term = Term::new(Config::default(), &size, VoidListener);

        // Create 10 lines of scrollback.
        for _ in 0..19 {
            term.newline();
        }
        assert_eq!(term.history_size(), 10);
        assert_eq!(term.grid.cursor.point, Point::new(Line(9), Column(0)));

        // Increase visible lines.
        size.screen_lines = 5;
        term.resize(size);

        assert_eq!(term.history_size(), 15);
        assert_eq!(term.grid.cursor.point, Point::new(Line(4), Column(0)));
    }

    #[test]
    fn shrink_lines_updates_inactive_cursor_pos() {
        let mut size = TermSize::new(100, 10);
        let mut term = Term::new(Config::default(), &size, VoidListener);

        // Create 10 lines of scrollback.
        for _ in 0..19 {
            term.newline();
        }
        assert_eq!(term.history_size(), 10);
        assert_eq!(term.grid.cursor.point, Point::new(Line(9), Column(0)));

        // Enter alt screen.
        term.set_private_mode(NamedPrivateMode::SwapScreenAndSetRestoreCursor.into());

        // Increase visible lines.
        size.screen_lines = 5;
        term.resize(size);

        // Leave alt screen.
        term.unset_private_mode(NamedPrivateMode::SwapScreenAndSetRestoreCursor.into());

        assert_eq!(term.history_size(), 15);
        assert_eq!(term.grid.cursor.point, Point::new(Line(4), Column(0)));
    }

    #[test]
    fn damage_public_usage() {
        let size = TermSize::new(10, 10);
        let mut term = Term::new(Config::default(), &size, VoidListener);
        // Reset terminal for partial damage tests since it's initialized as fully damaged.
        term.reset_damage();

        // Test that we damage input form [`Term::input`].

        let left = term.grid.cursor.point.column.0;
        term.input('d');
        term.input('a');
        term.input('m');
        term.input('a');
        term.input('g');
        term.input('e');
        let right = term.grid.cursor.point.column.0;

        let mut damaged_lines = match term.damage() {
            TermDamage::Full => panic!("Expected partial damage, however got Full"),
            TermDamage::Partial(damaged_lines) => damaged_lines,
        };
        assert_eq!(damaged_lines.next(), Some(LineDamageBounds { line: 0, left, right }));
        assert_eq!(damaged_lines.next(), None);
        term.reset_damage();

        // Create scrollback.
        for _ in 0..20 {
            term.newline();
        }

        match term.damage() {
            TermDamage::Full => (),
            TermDamage::Partial(_) => panic!("Expected Full damage, however got Partial "),
        };
        term.reset_damage();

        term.scroll_display(Scroll::Delta(10));
        term.reset_damage();

        // No damage when scrolled into viewport.
        for idx in 0..term.columns() {
            term.goto(idx as i32, idx);
        }
        let mut damaged_lines = match term.damage() {
            TermDamage::Full => panic!("Expected partial damage, however got Full"),
            TermDamage::Partial(damaged_lines) => damaged_lines,
        };
        assert_eq!(damaged_lines.next(), None);

        // Scroll back into the viewport, so we have 2 visible lines which terminal can write
        // to.
        term.scroll_display(Scroll::Delta(-2));
        term.reset_damage();

        term.goto(0, 0);
        term.goto(1, 0);
        term.goto(2, 0);
        let display_offset = term.grid().display_offset();
        let mut damaged_lines = match term.damage() {
            TermDamage::Full => panic!("Expected partial damage, however got Full"),
            TermDamage::Partial(damaged_lines) => damaged_lines,
        };
        assert_eq!(
            damaged_lines.next(),
            Some(LineDamageBounds { line: display_offset, left: 0, right: 0 })
        );
        assert_eq!(
            damaged_lines.next(),
            Some(LineDamageBounds { line: display_offset + 1, left: 0, right: 0 })
        );
        assert_eq!(damaged_lines.next(), None);
    }

    #[test]
    fn damage_cursor_movements() {
        let size = TermSize::new(10, 10);
        let mut term = Term::new(Config::default(), &size, VoidListener);
        let num_cols = term.columns();
        // Reset terminal for partial damage tests since it's initialized as fully damaged.
        term.reset_damage();

        term.goto(1, 1);

        // NOTE While we can use `[Term::damage]` to access terminal damage information, in the
        // following tests we will be accessing `term.damage.lines` directly to avoid adding extra
        // damage information (like cursor and Vi cursor), which we're not testing.

        assert_eq!(term.damage.lines[0], LineDamageBounds { line: 0, left: 0, right: 0 });
        assert_eq!(term.damage.lines[1], LineDamageBounds { line: 1, left: 1, right: 1 });
        term.damage.reset(num_cols);

        term.move_forward(3);
        assert_eq!(term.damage.lines[1], LineDamageBounds { line: 1, left: 1, right: 4 });
        term.damage.reset(num_cols);

        term.move_backward(8);
        assert_eq!(term.damage.lines[1], LineDamageBounds { line: 1, left: 0, right: 4 });
        term.goto(5, 5);
        term.damage.reset(num_cols);

        term.backspace();
        term.backspace();
        assert_eq!(term.damage.lines[5], LineDamageBounds { line: 5, left: 3, right: 5 });
        term.damage.reset(num_cols);

        term.move_up(1);
        assert_eq!(term.damage.lines[5], LineDamageBounds { line: 5, left: 3, right: 3 });
        assert_eq!(term.damage.lines[4], LineDamageBounds { line: 4, left: 3, right: 3 });
        term.damage.reset(num_cols);

        term.move_down(1);
        term.move_down(1);
        assert_eq!(term.damage.lines[4], LineDamageBounds { line: 4, left: 3, right: 3 });
        assert_eq!(term.damage.lines[5], LineDamageBounds { line: 5, left: 3, right: 3 });
        assert_eq!(term.damage.lines[6], LineDamageBounds { line: 6, left: 3, right: 3 });
        term.damage.reset(num_cols);

        term.wrapline();
        assert_eq!(term.damage.lines[6], LineDamageBounds { line: 6, left: 3, right: 3 });
        assert_eq!(term.damage.lines[7], LineDamageBounds { line: 7, left: 0, right: 0 });
        term.move_forward(3);
        term.move_up(1);
        term.damage.reset(num_cols);

        term.linefeed();
        assert_eq!(term.damage.lines[6], LineDamageBounds { line: 6, left: 3, right: 3 });
        assert_eq!(term.damage.lines[7], LineDamageBounds { line: 7, left: 3, right: 3 });
        term.damage.reset(num_cols);

        term.carriage_return();
        assert_eq!(term.damage.lines[7], LineDamageBounds { line: 7, left: 0, right: 3 });
        term.damage.reset(num_cols);

        term.erase_chars(5);
        assert_eq!(term.damage.lines[7], LineDamageBounds { line: 7, left: 0, right: 5 });
        term.damage.reset(num_cols);

        term.delete_chars(3);
        let right = term.columns() - 1;
        assert_eq!(term.damage.lines[7], LineDamageBounds { line: 7, left: 0, right });
        term.move_forward(term.columns());
        term.damage.reset(num_cols);

        term.move_backward_tabs(1);
        assert_eq!(term.damage.lines[7], LineDamageBounds { line: 7, left: 8, right });
        term.save_cursor_position();
        term.goto(1, 1);
        term.damage.reset(num_cols);

        term.restore_cursor_position();
        assert_eq!(term.damage.lines[1], LineDamageBounds { line: 1, left: 1, right: 1 });
        assert_eq!(term.damage.lines[7], LineDamageBounds { line: 7, left: 8, right: 8 });
        term.damage.reset(num_cols);

        term.clear_line(ansi::LineClearMode::All);
        assert_eq!(term.damage.lines[7], LineDamageBounds { line: 7, left: 0, right });
        term.damage.reset(num_cols);

        term.clear_line(ansi::LineClearMode::Left);
        assert_eq!(term.damage.lines[7], LineDamageBounds { line: 7, left: 0, right: 8 });
        term.damage.reset(num_cols);

        term.clear_line(ansi::LineClearMode::Right);
        assert_eq!(term.damage.lines[7], LineDamageBounds { line: 7, left: 8, right });
        term.damage.reset(num_cols);

        term.reverse_index();
        assert_eq!(term.damage.lines[7], LineDamageBounds { line: 7, left: 8, right: 8 });
        assert_eq!(term.damage.lines[6], LineDamageBounds { line: 6, left: 8, right: 8 });
    }

    #[test]
    fn full_damage() {
        let size = TermSize::new(100, 10);
        let mut term = Term::new(Config::default(), &size, VoidListener);

        assert!(term.damage.full);
        for _ in 0..20 {
            term.newline();
        }
        term.reset_damage();

        term.clear_screen(ansi::ClearMode::Above);
        assert!(term.damage.full);
        term.reset_damage();

        term.scroll_display(Scroll::Top);
        assert!(term.damage.full);
        term.reset_damage();

        // Sequential call to scroll display without doing anything shouldn't damage.
        term.scroll_display(Scroll::Top);
        assert!(!term.damage.full);
        term.reset_damage();

        term.set_options(Config::default());
        assert!(term.damage.full);
        term.reset_damage();

        term.scroll_down_relative(Line(5), 2);
        assert!(term.damage.full);
        term.reset_damage();

        term.scroll_up_relative(Line(3), 2);
        assert!(term.damage.full);
        term.reset_damage();

        term.deccolm();
        assert!(term.damage.full);
        term.reset_damage();

        term.decaln();
        assert!(term.damage.full);
        term.reset_damage();

        term.set_mode(NamedMode::Insert.into());
        // Just setting `Insert` mode shouldn't mark terminal as damaged.
        assert!(!term.damage.full);
        term.reset_damage();

        let color_index = 257;
        term.set_color(color_index, Rgb::default());
        assert!(term.damage.full);
        term.reset_damage();

        // Setting the same color once again shouldn't trigger full damage.
        term.set_color(color_index, Rgb::default());
        assert!(!term.damage.full);

        term.reset_color(color_index);
        assert!(term.damage.full);
        term.reset_damage();

        // We shouldn't trigger fully damage when cursor gets update.
        term.set_color(NamedColor::Cursor as usize, Rgb::default());
        assert!(!term.damage.full);

        // However requesting terminal damage should mark terminal as fully damaged in `Insert`
        // mode.
        let _ = term.damage();
        assert!(term.damage.full);
        term.reset_damage();

        term.unset_mode(NamedMode::Insert.into());
        assert!(term.damage.full);
        term.reset_damage();

        // Keep this as a last check, so we don't have to deal with restoring from alt-screen.
        term.swap_alt();
        assert!(term.damage.full);
        term.reset_damage();

        let size = TermSize::new(10, 10);
        term.resize(size);
        assert!(term.damage.full);
    }

    #[test]
    fn window_title() {
        let size = TermSize::new(7, 17);
        let mut term = Term::new(Config::default(), &size, VoidListener);

        // Title None by default.
        assert_eq!(term.title, None);

        // Title can be set.
        term.set_title(Some("Test".into()));
        assert_eq!(term.title, Some("Test".into()));

        // Title can be pushed onto stack.
        term.push_title();
        term.set_title(Some("Next".into()));
        assert_eq!(term.title, Some("Next".into()));
        assert_eq!(term.title_stack.first().unwrap(), &Some("Test".into()));

        // Title can be popped from stack and set as the window title.
        term.pop_title();
        assert_eq!(term.title, Some("Test".into()));
        assert!(term.title_stack.is_empty());

        // Title stack doesn't grow infinitely.
        for _ in 0..4097 {
            term.push_title();
        }
        assert_eq!(term.title_stack.len(), 4096);

        // Title and title stack reset when terminal state is reset.
        term.push_title();
        term.reset_state();
        assert_eq!(term.title, None);
        assert!(term.title_stack.is_empty());

        // Title stack pops back to default.
        term.title = None;
        term.push_title();
        term.set_title(Some("Test".into()));
        term.pop_title();
        assert_eq!(term.title, None);

        // Title can be reset to default.
        term.title = Some("Test".into());
        term.set_title(None);
        assert_eq!(term.title, None);
    }

    #[test]
    fn parse_cargo_version() {
        assert!(version_number(env!("CARGO_PKG_VERSION")) >= 10_01);
        assert_eq!(version_number("0.0.1-dev"), 1);
        assert_eq!(version_number("0.1.2-dev"), 1_02);
        assert_eq!(version_number("1.2.3-dev"), 1_02_03);
        assert_eq!(version_number("999.99.99"), 9_99_99_99);
    }
}<|MERGE_RESOLUTION|>--- conflicted
+++ resolved
@@ -332,11 +332,7 @@
     title_stack: Vec<Option<String>>,
 
     /// Data to add graphics to a grid.
-<<<<<<< HEAD
-    graphics: Graphics,
-=======
     pub(crate) graphics: Graphics,
->>>>>>> e1da266d
 
     /// The stack for the keyboard modes.
     keyboard_mode_stack: Vec<KeyboardModes>,
@@ -465,11 +461,7 @@
             keyboard_mode_stack: Default::default(),
             inactive_keyboard_mode_stack: Default::default(),
             selection: None,
-<<<<<<< HEAD
-            graphics: Graphics::default(),
-=======
             graphics: Graphics::new(dimensions),
->>>>>>> e1da266d
             damage,
             cell_width: 0,
             cell_height: 0,
@@ -695,15 +687,6 @@
         self.graphics.take_queues()
     }
 
-<<<<<<< HEAD
-    /// Update cell size for graphic data
-    pub fn update_cell_size(&mut self, cell_width: usize, cell_height: usize) {
-        self.cell_width = cell_width;
-        self.cell_height = cell_height;
-    }
-
-=======
->>>>>>> e1da266d
     /// Resize terminal to new dimensions.
     pub fn resize<S: Dimensions>(&mut self, size: S) {
         let old_cols = self.columns();
@@ -2349,164 +2332,6 @@
 
     #[inline]
     fn graphics_attribute(&mut self, pi: u16, pa: u16) {
-<<<<<<< HEAD
-        // From Xterm documentation:
-        //
-        //   CSI ? Pi ; Pa ; Pv S
-        //
-        //   Pi = 1  -> item is number of color registers.
-        //   Pi = 2  -> item is Sixel graphics geometry (in pixels).
-        //   Pi = 3  -> item is ReGIS graphics geometry (in pixels).
-        //
-        //   Pa = 1  -> read attribute.
-        //   Pa = 2  -> reset to default.
-        //   Pa = 3  -> set tot value in Pv.
-        //   Pa = 4  -> read the maximum allowed value.
-        //
-        //   Pv is ignored by xterm except when setting (Pa == 3 ).
-        //   Pv = n <- A single integer is used for color registers.
-        //   Pv = width ; height <- Two integers for graphics geometry.
-        //
-        //   xterm replies with a control sequence of the same form:
-        //
-        //   CSI ? Pi ; Ps ; Pv S
-        //
-        //   where Ps is the status:
-        //   Ps = 0  <- success.
-        //   Ps = 1  <- error in Pi.
-        //   Ps = 2  <- error in Pa.
-        //   Ps = 3  <- failure.
-        //
-        //   On success, Pv represents the value read or set.
-
-        let width = self.columns() * self.cell_width;
-        let height = self.screen_lines() * self.cell_height;
-        let graphic_dimensions = [
-            cmp::min(width, MAX_GRAPHIC_DIMENSIONS[0]),
-            cmp::min(height, MAX_GRAPHIC_DIMENSIONS[1])];
-
-        let (ps, pv) = match pi {
-            1 => {
-                match pa {
-                    1 => (3, &[][..]), // Report unsupported
-                    2 => (3, &[][..]), // Report unsupported
-                    3 => (3, &[][..]), // Report unsupported
-                    4 => (0, &[sixel::MAX_COLOR_REGISTERS][..]),
-                    _ => (2, &[][..]), // Report error in Pi
-                }
-            }
-            2 => {
-                match pa {
-                    1 => (0, &graphic_dimensions[..]),
-                    2 => (3, &[][..]), // Report unsupported
-                    3 => (3, &[][..]), // Report unsupported
-                    4 => (0, &MAX_GRAPHIC_DIMENSIONS[..]),
-                    _ => (2, &[][..]), // Report error in Pi
-                }
-            }
-            3 => {
-                (1, &[][..]) // Report error in Pi (ReGIS unknown)
-            }
-            _ => {
-                (1, &[][..]) // Report error in Pi
-            }
-        };
-
-        let leader_text = format!("\x1b[?{};{}", pi, ps);
-        self.event_proxy.send_event(Event::PtyWrite(leader_text));
-
-        for item in pv {
-            let text = format!(";{}", item);
-            self.event_proxy.send_event(Event::PtyWrite(text));
-        }
-
-        self.event_proxy.send_event(Event::PtyWrite("S".to_string()));
-    }
-
-    fn start_sixel_graphic(&mut self, params: &Params) -> Option<Box<sixel::Parser>> {
-        let palette = self.graphics.sixel_shared_palette.take();
-        Some(Box::new(sixel::Parser::new(params, palette)))
-    }
-
-    fn insert_graphic(&mut self, graphic: GraphicData, palette: Option<Vec<Rgb>>) {
-        // Store last palette if we receive a new one, and it is shared.
-        if let Some(palette) = palette {
-            if !self.mode.contains(TermMode::SIXEL_PRIV_PALETTE) {
-                self.graphics.sixel_shared_palette = Some(palette);
-            }
-        }
-
-        if self.cell_width == 0 || self.cell_height == 0 {
-            return;
-        }
-
-        if graphic.width > MAX_GRAPHIC_DIMENSIONS[0] || graphic.height > MAX_GRAPHIC_DIMENSIONS[1] {
-            return;
-        }
-
-        let width = graphic.width as u16;
-        let height = graphic.height as u16;
-
-        if width == 0 || height == 0 {
-            return;
-        }
-
-        // Add the graphic data to the pending queue.
-        let graphic_id = self.graphics.next_id();
-        self.graphics.pending.push(GraphicData { id: graphic_id, ..graphic });
-
-        // If SIXEL_DISPLAY is disabled, the start of the graphic is the
-        // cursor position, and the grid can be scrolled if the graphic is
-        // larger than the screen. The cursor is moved to the next line
-        // after the graphic.
-        //
-        // If it is disabled, the graphic starts at (0, 0), the grid is never
-        // scrolled, and the cursor position is unmodified.
-
-        let scrolling = !self.mode.contains(TermMode::SIXEL_DISPLAY);
-
-        // Fill the cells under the graphic.
-        //
-        // The cell in the first column contains a reference to the
-        // graphic, with the offset from the start. The rest of the
-        // cells are not overwritten, allowing any text behind
-        // transparent portions of the image to be visible.
-
-        let left = if scrolling { self.grid.cursor.point.column.0 } else { 0 };
-
-        let texture = Arc::new(TextureRef {
-            id: graphic_id,
-            remove_queue: Arc::downgrade(&self.graphics.remove_queue),
-        });
-
-        for (top, offset_y) in (0..).zip((0..height).step_by(self.cell_height)) {
-            let line = if scrolling {
-                self.grid.cursor.point.line
-            } else {
-                // Check if the image is beyond the screen limit.
-                if top >= self.screen_lines() {
-                    break;
-                }
-
-                Line(top as i32)
-            };
-
-            // Store a reference to the graphic in the first column.
-            let graphic_cell = GraphicCell { texture: texture.clone(), offset_x: 0, offset_y };
-            self.grid[line][Column(left)].set_graphic(graphic_cell);
-
-            if scrolling && offset_y < height - self.cell_height as u16 {
-                self.linefeed();
-            }
-        }
-
-        if self.mode.contains(TermMode::SIXEL_CURSOR_TO_THE_RIGHT) {
-            let graphic_columns = (graphic.width + self.cell_width - 1) / self.cell_width;
-            self.move_forward(Column(graphic_columns));
-        } else if scrolling {
-            self.linefeed();
-            self.carriage_return();
-=======
         self.graphics.graphics_attribute(&self.event_proxy, pi, pa);
     }
 
@@ -2541,7 +2366,6 @@
             crate::graphics::parse_sixel(self, *parser);
         } else {
             dbg!("[unhandled dcs_unhook]");
->>>>>>> e1da266d
         }
     }
 }
