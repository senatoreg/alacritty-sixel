--- conflicted
+++ resolved
@@ -65,14 +65,10 @@
         const ALTERNATE_SCROLL    = 0b0000_1000_0000_0000_0000;
         const VI                  = 0b0001_0000_0000_0000_0000;
         const URGENCY_HINTS       = 0b0010_0000_0000_0000_0000;
-<<<<<<< HEAD
         const SIXEL_DISPLAY       = 0b0100_0000_0000_0000_0000;
         const SIXEL_PRIV_PALETTE  = 0b1000_0000_0000_0000_0000;
         const SIXEL_CURSOR_TO_THE_RIGHT  = 0b0001_0000_0000_0000_0000_0000;
         const ANY                 = std::u32::MAX;
-=======
-        const ANY                 = u32::MAX;
->>>>>>> 998250f3
     }
 }
 
@@ -447,13 +443,10 @@
     cell_width: usize,
     cell_height: usize,
 
-<<<<<<< HEAD
     /// Data to add graphics to a grid.
     graphics: Graphics,
-=======
     /// Information about damaged cells.
     damage: TermDamageState,
->>>>>>> 998250f3
 }
 
 impl<T> Term<T> {
@@ -514,9 +507,7 @@
             selection: None,
             cell_width: size.cell_width as usize,
             cell_height: size.cell_height as usize,
-<<<<<<< HEAD
             graphics: Graphics::default(),
-=======
             damage,
         }
     }
@@ -543,7 +534,6 @@
             let point =
                 Point::new(self.damage.last_cursor.line.0 as usize, self.damage.last_cursor.column);
             self.damage.damage_point(point);
->>>>>>> 998250f3
         }
 
         // Always damage current cursor.
